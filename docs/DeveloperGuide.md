---
layout: page
title: Developer Guide
---
* Table of Contents
{:toc}

--------------------------------------------------------------------------------------------------------------------

## **Acknowledgements**

* Notarius is based on the AddressBook-Level3 project created by the [SE-EDU initiative](https://se-education.org/).

--------------------------------------------------------------------------------------------------------------------

## **Setting up, getting started**

Refer to the guide [_Setting up and getting started_](SettingUp.md).

--------------------------------------------------------------------------------------------------------------------

## **Design**

<div markdown="span" class="alert alert-primary">

:bulb: **Tip:** The `.puml` files used to create diagrams in this document `docs/diagrams` folder. Refer to the [_PlantUML Tutorial_ at se-edu/guides](https://se-education.org/guides/tutorials/plantUml.html) to learn how to create and edit diagrams.
</div>

### Architecture

<img src="images/ArchitectureDiagram.png" width="280" />

The ***Architecture Diagram*** given above explains the high-level design of the App.

Given below is a quick overview of main components and how they interact with each other.

**Main components of the architecture**

**`Main`** (consisting of classes [`Main`](https://github.com/se-edu/addressbook-level3/tree/master/src/main/java/seedu/address/Main.java) and [`MainApp`](https://github.com/se-edu/addressbook-level3/tree/master/src/main/java/seedu/address/MainApp.java)) is in charge of the app launch and shut down.
* At app launch, it initializes the other components in the correct sequence, and connects them up with each other.
* At shut down, it shuts down the other components and invokes cleanup methods where necessary.

The bulk of the app's work is done by the following four components:

* [**`UI`**](#ui-component): The UI of the App.
* [**`Logic`**](#logic-component): The command executor.
* [**`Model`**](#model-component): Holds the data of the App in memory.
* [**`Storage`**](#storage-component): Reads data from, and writes data to, the hard disk.

[**`Commons`**](#common-classes) represents a collection of classes used by multiple other components.

**How the architecture components interact with each other**

The *Sequence Diagram* below shows how the components interact with each other for the scenario where the user issues the command `delete 1`.

<img src="images/ArchitectureSequenceDiagram.png" width="574" />

Each of the four main components (also shown in the diagram above),

* defines its *API* in an `interface` with the same name as the Component.
* implements its functionality using a concrete `{Component Name}Manager` class (which follows the corresponding API `interface` mentioned in the previous point.

For example, the `Logic` component defines its API in the `Logic.java` interface and implements its functionality using the `LogicManager.java` class which follows the `Logic` interface. Other components interact with a given component through its interface rather than the concrete class (reason: to prevent outside component's being coupled to the implementation of a component), as illustrated in the (partial) class diagram below.

<img src="images/ComponentManagers.png" width="300" />

The sections below give more details of each component.

### UI component

The **API** of this component is specified in [`Ui.java`](https://github.com/se-edu/addressbook-level3/tree/master/src/main/java/seedu/address/ui/Ui.java)

![Structure of the UI Component](images/UiClassDiagram.png)

The UI consists of a `MainWindow` that is made up of parts such as `CommandBox`, `ResultDisplay`, `PersonListPanel`, 
`PersonDetailPanel`, `StatusBarFooter` and `HelpWindow`. All these, including the `MainWindow`, inherit from the abstract `UiPart` class which captures the commonalities between classes that represent parts of the visible GUI.

The `UI` component uses the JavaFx UI framework. The layout of these UI parts are defined in matching `.fxml` files that are in the `src/main/resources/view` folder. For example, the layout of the [`MainWindow`](https://github.com/se-edu/addressbook-level3/tree/master/src/main/java/seedu/address/ui/MainWindow.java) is specified in [`MainWindow.fxml`](https://github.com/se-edu/addressbook-level3/tree/master/src/main/resources/view/MainWindow.fxml)

The `UI` component,

* executes user commands using the `Logic` component.
* listens for changes to `Model` data so that the UI can be updated with the modified data.
* keeps a reference to the `Logic` component, because the `UI` relies on the `Logic` to execute commands.
* depends on some classes in the `Model` component, as it displays `Person` object residing in the `Model`.

### Logic component

**API** : [`Logic.java`](https://github.com/se-edu/addressbook-level3/tree/master/src/main/java/seedu/address/logic/Logic.java)

Here's a (partial) class diagram of the `Logic` component:

<img src="images/LogicClassDiagram.png" width="550"/>

The sequence diagram below illustrates the interactions within the `Logic` component, taking `execute("delete 1")` API call as an example.

![Interactions Inside the Logic Component for the `delete 1` Command](images/DeleteSequenceDiagram.png)

<div markdown="span" class="alert alert-info">:information_source: **Note:** The lifeline for `DeleteCommandParser` should end at the destroy marker (X) but due to a limitation of PlantUML, the lifeline continues till the end of diagram.
</div>

How the `Logic` component works:

1. When `Logic` is called upon to execute a command, it is passed to an `AddressBookParser` object which in turn creates a parser that matches the command (e.g., `DeleteCommandParser`) and uses it to parse the command.
1. This results in a `Command` object (more precisely, an object of one of its subclasses e.g., `DeleteCommand`) which is executed by the `LogicManager`.
1. The command can communicate with the `Model` when it is executed (e.g. to delete a person).<br>
   Note that although this is shown as a single step in the diagram above (for simplicity), in the code it can take several interactions (between the command object and the `Model`) to achieve.
1. The result of the command execution is encapsulated as a `CommandResult` object which is returned back from `Logic`.

Here are the other classes in `Logic` (omitted from the class diagram above) that are used for parsing a user command:

<img src="images/ParserClasses.png" width="600"/>

How the parsing works:
* When called upon to parse a user command, the `AddressBookParser` class creates an `XYZCommandParser` (`XYZ` is a placeholder for the specific command name e.g., `AddCommandParser`) which uses the other classes shown above to parse the user command and create a `XYZCommand` object (e.g., `AddCommand`) which the `AddressBookParser` returns back as a `Command` object.
* All `XYZCommandParser` classes (e.g., `AddCommandParser`, `DeleteCommandParser`, ...) inherit from the `Parser` interface so that they can be treated similarly where possible e.g, during testing.

### Model component
**API** : [`Model.java`](https://github.com/se-edu/addressbook-level3/tree/master/src/main/java/seedu/address/model/Model.java)

<img src="images/ModelClassDiagram.png" width="450" />


The `Model` component,

* stores the address book data i.e., all `Person` objects (which are contained in a `UniquePersonList` object).
* stores the currently 'selected' `Person` objects (e.g., results of a search query) as a separate _filtered_ list which is exposed to outsiders as an unmodifiable `ObservableList<Person>` that can be 'observed' e.g. the UI can be bound to this list so that the UI automatically updates when the data in the list change.
* stores a `UserPref` object that represents the user’s preferences. This is exposed to the outside as a `ReadOnlyUserPref` objects.
* does not depend on any of the other three components (as the `Model` represents data entities of the domain, they should make sense on their own without depending on other components)

<div markdown="span" class="alert alert-info">:information_source: **Note:** An alternative (arguably, a more OOP) model is given below. It has a `Tag` list in the `AddressBook`, which `Person` references. This allows `AddressBook` to only require one `Tag` object per unique tag, instead of each `Person` needing their own `Tag` objects.<br>

<img src="images/BetterModelClassDiagram.png" width="450" />

</div>


### Storage component

**API** : [`Storage.java`](https://github.com/se-edu/addressbook-level3/tree/master/src/main/java/seedu/address/storage/Storage.java)

<img src="images/StorageClassDiagram.png" width="550" />

The `Storage` component,
* can save both address book data and user preference data in JSON format, and read them back into corresponding objects.
* inherits from both `AddressBookStorage` and `UserPrefStorage`, which means it can be treated as either one (if only the functionality of only one is needed).
* depends on some classes in the `Model` component (because the `Storage` component's job is to save/retrieve objects that belong to the `Model`)

### Common classes

Classes used by multiple components are in the `seedu.address.commons` package.

--------------------------------------------------------------------------------------------------------------------

## **Implementation**

This section describes some noteworthy details on how certain features are implemented.

### List feature

The `list` command enables users to view all existing contacts from Notarius.

<p align="center">
  <img src="images/ListCommandSequenceDiagram.png" alt="Ui" />
</p>

#### Implementation Details

1. The user inputs the command to list all contacts.
2. A `LogicManager` object invokes the `execute` method of a `ListCommand` object.
3. The `execute` method of the `ListCommand` object invokes the `updateFilteredPersonList` and
`commit` method of its `Model` to update and show all contacts.
4. The `execute` method of the `ListCommand` object returns a `CommandResult` object which stores the data regarding
the completion of the `list` command.

### Help feature

The `help` command allows users to view general application usage instructions or specific details about a command.

<p align="center">
  <img src="images/HelpCommandSequenceDiagram.png" alt="Ui" />
</p>

#### Implementation Details

1. The user inputs the command to request help, either as help for general help or help COMMAND_NAME for details on a specific command. 
2. A `HelpCommandParser` object invokes its `parse` method, which parses the user input:
   1. If no argument is provided, it returns a `HelpCommand` object for general help. 
   2. If a valid command name is provided, it returns a `HelpCommand` object with that command name. 
3. A `LogicManager` object invokes the `execute` method of the `HelpCommand` object. 
4. The execute method of the HelpCommand object checks if a command name was specified:
   1. If no command name is provided, it returns a `CommandResult` containing general help instructions. 
   2. If a valid command name is provided, it retrieves the corresponding help message from a predefined command-help mapping (`COMMAND_HELP`). 
   3. If an invalid command name is provided, it returns an error message stating that the command is unknown. 
5. The `execute` method of the `HelpCommand` object returns a `CommandResult` object that stores the help message or error message. 
6. The application displays the help message to the user, either in a popup window (for general help) or in the main interface (for specific commands).

### Clear feature

The `clear` command enables users to remove all existing contacts from Notarius.

<p align="center">
  <img src="images/ClearCommandSequenceDiagram.png" alt="Ui" />
</p>

#### Implementation Details

1. The user inputs the command to clear all contacts.
2. A `LogicManager` object invokes the `execute` method of a `ClearCommand` object.
3. The `execute` method of the `ClearCommand` object invokes the `setAddressBook` and `commit` method 
of its `Model` argument with a new `AddressBook` object which contains an empty `UniquePersonList` property.
4. The `execute` method of the `ClearCommand` object returns a `CommandResult` object which stores the data regarding 
the completion of the `clear` command.

### Sort feature

The `sort` command enables users to sort contacts in Notarius by prefix in lexicographical order.

<p align="center">
  <img src="images/SortCommandSequenceDiagram.png" alt="Ui" />
</p>

#### Implementation Details

1. The user inputs the command to sort contacts with the specified prefix.
2. A `SortCommandParser` object invokes its `parse` method which parses the user input.
3. The `SortCommand` object is created with the parsed prefix.
4. A `LogicManager` object invokes the `execute` method of the `SortCommand` object.
5. The `execute` method of the `SortCommand` object invokes the `updateSortedPersonList`, 
`updateSortedFilteredPersonList` and `commit` methods of its `Model` argument to update and sort 
all contacts by the target prefix.
6. The `execute` method of the `SortCommand` object returns a `CommandResult` object which stores the data regarding 
the completion of the `sort` command.

<<<<<<< HEAD
### Note feature
The note feature allows the user to change and view notes. \
The user changes notes via the `note` command and the user views notes via the `viewnote` command.
=======
### Find feature

The `find` command allows users to search for contacts in Notarius based on specified fields: 
name, phone, email, address, and tags. The search is case-insensitive and supports multiple keywords. 
Additionally, for name, email, and address fields, the search is tolerant of minor typos, allowing matches within a Levenshtein distance of 2.

<p align="center">
  <img src="images/FindCommandSequenceDiagram.png" alt="Ui" />
</p>

#### Implementation Details

1. The user enters the `find` command with the desired search criteria. 
2. The `LogicManager` invokes the parseCommand method of AddressBookParser to identify the command type. 
3. If the command is recognized as `find`, the `FindCommandParser` is instantiated. 
4. The `FindCommandParser` extracts the search parameters and keywords, ensuring correct parsing of multi-word inputs enclosed in double quotes (""). 
5. A new `FindCommand` object is created using the parsed search fields and keywords. 
6. The `LogicManager` executes the `FindCommand` object, which:
   1. Calls `updateFilteredPersonList` and `commit` method in `Model` to filter contacts based on the search fields and keywords. 
   2. Uses a case-insensitive check for all fields. 
   3. Applies Levenshtein distance ≤ 2 matching for `name`, `email`, and `address`. 
7. The `FindCommand` returns a `CommandResult`, displaying the filtered list of contacts matching the search criteria.


### Delete feature

The `delete` command allows the user to delete specified client contact(s) from Notarius.

The sequence diagram below models the different components of the application that are involved
when the user executes the `delete` command.
![DeleteSequenceDiagram](images/DeleteSequenceDiagram.png)

#### Implementation Details

1. The user executes a command to delete a contact by specifying the contact's index.
2. The `LogicManager` receives the command and calls `AddressBookParser#parseCommand` to parse the command.
3. The `AddressBookParser` creates a `DeleteCommandParser` object, which creates a `MassOpsIndexParser` object for parsing multiple indexes.
4. The `AddressBookParser` then calls the `parse` method of the newly created `DeleteCommandParser` object.
5. If the delete method specifies the `i/` prefix with the corresponding value being either a ranged format (`startIndex-endIndex`) or spaced format (`index1 index2 ... indexN`), the `parse` method of `MassOpsIndexParser` will be called to parse the indexes.
6. A new `DeleteCommand` object is created with the returned set of unique indexes from the parser, and gets returned back to the `LogicManager`.
7. The `LogicManager` calls the `execute` method of the `DeleteCommand` object.
8. The `DeleteCommand` object calls the `Model#deletePerson` method for each of the set of unique indexes in decreasing order of the index's `zeroBasedIndex`.
9. After all `indexes` specified have been deleted, `Model#commitAddressBook` is called on the `Model` argument to save the changes made to the list of persons in the addressbook.

#### Usage Examples

1. User starts Notarius
2. User executes `delete i/1-3`
3. The client contacts with indexes 1, 2 and 3 will be deleted from Notarius. This change should be reflected in the client contact list.

**Aspect: How to implement the delete command**

* **Alternative 1 (current choice):** Support deletion of multiple client contacts with intuitive delete formats
    * Pros: Intuitive to use, and improved user-friendliness. Users do not have to repeatedly type the same command to delete clients one-by-one.
    * Cons: More complicated to implement, due to the need of parsing multiple indexes, ignoring duplicates, and ensuring valid parsing according to the multiple specified formats.

* **Alternative 2:** Support deletion of only one client contact at a time using a single format
    * Pros: Simpler to implement, as the command will only need to parse one index.
    * Cons: Less user-friendly, as users will have to spend more time and trouble to repeatedly type the same command to delete potentially many clients one-by-one.


### Command history

The command history allows the user to re-access previously entered commands quickly.


The following sequence diagram models the interaction within the `Model` component called by `LogicManager#execute`
when the user executes a command to **save command inputs**.
![AddCommandHistorySequenceDiagram](images/AddCommandHistorySequenceDiagram.png)

#### Implementation Details: Saving commands to command history

1. When a user enters a non-empty command, the `ModelManager#addPastCommandInput` method will be called when the command text in `LogicManager` component is non-empty.
2. The `ModelManager` calls `CommandHistory#addInput` and passes the non-empty command text as argument.
3. If the command history's most recently added command is `equal` to the command text argument, the command text is not re-added again.
4. Otherwise, if the command history is currently full, with `MAX_HISTORY_SIZE` entries (set to 20), the earliest added command entry will be removed.
5. The `CommandHistory` object will add the command to `pastCommands`.

Note that `pastCommands` is an `ObservableList` sorted from most to least recent at the tail of the list.

<br>

The following sequence diagram models the main components involved when a user moves up the command history selection
using the `Ctrl + Up` key combinations on Windows (or `Ctrl + Opt + Up` on macOS), to **re-access previous commands**.
![CommandHistorySequenceDiagram](images/CommandHistorySequenceDiagram.png)

#### Implementation Details: Re-accessing command history

1. When the user presses `Ctrl + Up`, the subscribed for the `EventHandler<KeyEvent>` JavaFX listener will be called.
2. The listener then calls `handleMovementUp` method of the `CommandHistoryMenu` in the Ui module.
3. The `CommandHistoryMenu` object calls the `moveUp` method of an internal `CommandHistoryMenuController` object to handle the logic
   of decrementing the index.
4. In `moveUp` then sets the current input of the `CommandBox` object through a call to `CommandBox#setCommandTextField` with the selected previous command.
5. The `CommandHistoryMenu` object then gets a result of this selection update by calling `CommandHistoryMenuController#getCommandSelectionIndex`
6. If the index is present within this result, the `CommandHistoryMenu` object gets the `SelectionModel` for rendering the given list cell of `ListView`
7. The `select` method of the `SelectionModel` object is then called with the index passed as argument.


#### Usage Examples
1. User launches Notarius
2. User enters a non-empty command.
3. User re-accesses the previously entered command using the command history shortcuts:
    * Windows/Linux: `Ctrl + Up`/`Ctrl + Down` to move up/down the selection.
    * macOS: `Ctrl + Opt + Up`/ `Ctrl + Opt + Down` similarly.



### \[Proposed\] Undo/redo feature
>>>>>>> eddbd0a9

#### Implementation

This is how a user changes their note via the `note` command:
1. The user inputs the command to change their note of a contact of a specific index.
2. A `NoteCommandParser` object invokes its `parse` method which parses the user input.
3. The `NoteCommand` object is created with the parsed prefix and specified index.
4. A `LogicManager` object invokes the `execute` method of the `NoteCommand` object.
5. The `execute` method of the `NoteCommand` object modifies the specified clientContact with a new note invokes the `setPerson`,
and `commit` methods of its `Model` argument to change the note of the person.
6. The `execute` method of the `NoteCommand` object returns a `CommandResult` object which stores the data regarding
   the completion of the `note` command.

This is how a user views their note via the `viewnote` command:
1. The user inputs the command to view a note of a contact of a specific index.
2. A `ViewNoteCommandParser` object invokes its `parse` method which parses the user input.
3. The `ViewNoteCommand` object is created with the specified index.
4. A `LogicManager` object invokes the `execute` method of the `ViewNoteCommand` object.
5. The `execute` method of the `ViewNoteCommand` object invokes the getFilteredPersonList of the `Model` and gets the note of the clientContact as the specified index and
   does the `commit` method of the `Model` as well.
6. The `execute` method of the `ViewNoteCommand` object returns a `CommandResult` object which stores the data regarding
   the completion of the `viewnote` command, if successful includes the note of the client contact at the specified index.

### Undo/redo feature
The `undo` and `redo` commands undoes and redoes other commands respectively. 

#### Implementation

* The proposed undo/redo mechanism is facilitated by `ModelState`. 
* The `ModelState` is a save state of the `Model`.
* The `ModelState` saves the `ReadOnlyAddressBook` and `Predicate<Person>` of the `Model`.
* 'ModelState' objects are stored in the `Model` as `stateHistory` which is an `ArrayList<ModelState>`.
* Undo/redo is facilitated by a `currentStatePointer` which points to the current `ModelState` in the `stateHistory`.

Additionally, the `Model` implements and exposes the following operations to facilitate the undo/redo process:
* `Model#commit()` — Saves the current `ModelState` in the `stateHistory`.
* `Model#undo()` — Restores the previous `ModelState` from its `stateHistory`.
* `Model#redo()` — Restores a previously undone `ModelState` from its `stateHistory`.

Given below is an example usage scenario and how the undo/redo mechanism behaves at each step.

Step 1. The user launches the application for the first time. The `stateHistory` will be initialised with the initial `ModelState` of the newly initialised `Model`, and the `currentStatePointer` pointing to that single `ModelState`.

![UndoRedoState0](images/UndoRedoState0.png)

Step 2. The user executes `delete 5` command to delete the 5th person in the address book of the `Model`. The `delete` command calls `Model#commit()`, causing the modified state of the address book after the `delete 5` command executes to be saved in the `stateHistory` as a `ModelState`, and the `currentStatePointer` is shifted to the newly inserted `ModelState`.

![UndoRedoState1](images/UndoRedoState1.png)

Step 3. The user executes `add n/David …​` to add a new person. The `add` command also calls `Model#commit()`, causing another modified address book state in the newly created `ModelState` to be saved into the `stateHistory`.

![UndoRedoState2](images/UndoRedoState2.png)

<div markdown="span" class="alert alert-info">:information_source: **Note:** If a command fails its execution, it will not call `Model#commit()`, so the `ModelState` will not be saved into the `stateHistory`.

</div>

Step 4. The user now decides that adding the person was a mistake, and decides to undo that action by executing the `undo` command. The `undo` command will call `Model#undo()`, which will shift the `currentStatePointer` once to the left, pointing it to the previous `ModelState`, and restores the `Model` to that state.

![UndoRedoState3](images/UndoRedoState3.png)

<div markdown="span" class="alert alert-info">:information_source: **Note:** If the `currentStatePointer` is at index 0 pointing to the initial `ModelState`, then there are no previous `ModelState` states to restore. The `undo` command uses `Model#hasUndo()` to check if this is the case. If so, it will return an error to the user rather
than attempting to perform the undo.

</div>

The following sequence diagram shows how an undo operation goes through the `Logic` component:

![UndoSequenceDiagram](images/UndoSequenceDiagram-Logic.png)

<div markdown="span" class="alert alert-info">:information_source: **Note:** The lifeline for `UndoCommand` should end at the destroy marker (X) but due to a limitation of PlantUML, the lifeline reaches the end of diagram.

</div>

The `redo` command does the opposite — it calls `Model#redo()`, which shifts the `currentStatePointer` once to the right, pointing to the previously undone `ModelState`, and restores the `Model` to that state.

<div markdown="span" class="alert alert-info">:information_source: **Note:** If the `currentStatePointer` is at index `stateHistory.size() - 1`, pointing to the latest `ModelState` state, then there are no undone `ModelState` to restore. The `redo` command uses `Model#hasRedo()` to check if this is the case. If so, it will return an error to the user rather than attempting to perform the redo.

</div>

Step 5. The user executes `clear`, which calls `Model#commit()`. Since the `currentStatePointer` is not pointing at the end of the `stateHistory`, all `ModelState` states after the `currentStatePointer` will be purged. Reason: It no longer makes sense to redo the `add n/David …​` command. This is the behavior that most modern desktop applications follow.

![UndoRedoState4](images/UndoRedoState4.png)

The following activity diagram summarizes what happens when a user executes a new command:

<img src="images/CommitActivityDiagram.png" width="250" />

--------------------------------------------------------------------------------------------------------------------

## **Documentation, logging, testing, configuration, dev-ops**

* [Documentation guide](Documentation.md)
* [Testing guide](Testing.md)
* [Logging guide](Logging.md)
* [Configuration guide](Configuration.md)
* [DevOps guide](DevOps.md)

--------------------------------------------------------------------------------------------------------------------

## **Appendix: Requirements**

### Product scope

**Target user profile**: Lawyers

* has a need to manage a significant number of contacts
* prefer desktop apps over other types
* can type fast
* prefers typing to mouse interactions
* is reasonably comfortable using CLI apps

**Value proposition**: manage contacts faster than a typical mouse/GUI driven app


### User stories

Priorities: High (must have) - `* * *`, Medium (nice to have) - `* *`, Low (unlikely to have) - `*`

| Priority | As a …​                                                                | I want to …​                                                                                                     | So that I can…​                                                                            |
|----------|------------------------------------------------------------------------|------------------------------------------------------------------------------------------------------------------|--------------------------------------------------------------------------------------------|
| `* * *`  | lawyer                                                                 | list all contacts with their relevant details                                                                    | easily peruse them                                                                         |
| `* * *`  | lawyer                                                                 | add a contact's name                                                                                             | identify the individual easily                                                             |
| `* * *`  | lawyer                                                                 | add a contact's phone number                                                                                     | contact them when needed                                                                   |
| `* * *`  | lawyer                                                                 | add a contact's email                                                                                            | find an alternative way to contact them                                                    |
| `* * *`  | lawyer                                                                 | add a contact's address                                                                                          | find a way to send them _case_ details                                                     |
| `* * *`  | lawyer                                                                 | save my contacts to my _local system_                                                                            | access them later after reopening the application                                          |
| `* * *`  | lawyer                                                                 | delete contacts                                                                                                  | remove contacts that I no longer need                                                      |
| `* * *`  | lawyer                                                                 | have access to my contacts even without internet                                                                 | access my contacts offline                                                                 |
| `* * *`  | lawyer who can type fast and prefers typing over clicking over a GUI   | type everything over a command line interface that minimizes my use of mouse                                     | enjoy the convenience of the application                                                   |
| `* *`    | busy lawyer who is working multiple cases and clients at the same time | add notes to contacts                                                                                            | keep track of relevant case-related details, their preferences, and their personal details |
| `* *`    | forgetful lawyer                                                       | star/pin important clients                                                                                       | look up their information faster                                                           |
| `* *`    | lawyer who can type fast                                               | re-access previously entered commands quickly                                                                    | save time by not typing them again                                                         |
| `* *`    | lawyer                                                                 | set reminders to follow up with contacts                                                                         | make sure to not miss an important check-in                                                |
| `* *`    | lawyer with many clients                                               | delete multiple client contacts at once                                                                          | clear clients of past cases faster and more conveniently                                   |
| `* *`    | lawyer                                                                 | tag contacts (e.g., "Client," "Judge," "Opposing Counsel")                                                       | remember their roles easily                                                                |
| `* *`    | lawyer                                                                 | tag multiple contacts at once                                                                                    | categorise them for my needs more efficiently and conveniently                             |
| `* *`    | lawyer                                                                 | add multiple tags to a contact                                                                                   | organise my contacts neatly and not have to keep tagging the same contact multiple time    |
| `* *`    | impatient lawyer                                                       | get the output of my commands quickly and responsively                                                           | not waste time on waiting for the output                                                   |
| `* *`    | lawyer                                                                 | have a user-friendly and not cluttered interface to navigate around                                              | focus on my legal work without getting distracted by complicated tools                     |
| `* *`    | lawyer                                                                 | edit contact details                                                                                             | update information when needed                                                             |
| `* *`    | lawyer                                                                 | be able to lookup help/guide for the application locally in case i do not know forgot how to use the application | figure out how to use it conveniently                                                      |
| `* *`    | lawyer handling _crucial client information_                           | not be able to add duplicate contacts by phone number                                                            | ensure that there is no redundant client data                                              |
| `* *`    | lawyer trying the application for the first time                       | clear all the contact data when necessary                                                                        | facilitate the population of new data                                                      |
| `*`      | lawyer                                                                 | have my notes be automatically time-stamped                                                                      | keep track of when notes were created                                                      |
| `*`      | busy lawyer                                                            | use command aliases to enter commands faster                                                                     | save time and improve efficiency                                                           |
| `*`      | lawyer                                                                 | have the application be personalised for me                                                                      | feel more connected and engaged while using it                                             |
| `*`      | lawyer                                                                 | add general notes (e.g. Post-its)                                                                                | store information that is not related to any case or contact                               |
| `*`      | lawyer                                                                 | assign contacts to specific cases                                                                                | keep track of all people involved in a legal matter                                        |
| `*`      | busy lawyer                                                            | view all contacts to specific cases                                                                              | quickly access their details when needed                                                   |
| `*`      | lawyer                                                                 | unlink contacts related from cases                                                                               | update case information when necessary                                                     |
| `*`      | lawyer                                                                 | add notes to cases                                                                                               | view case information when needed                                                          |

*{More to be added}*

### Use cases

(For all use cases below, the **System** is `Notarius` and the **Actor** is the `User`, unless specified otherwise)

**System**: `Notarius`

**Actor**: `User`

**Use Case**: `UC01 - Deleting client contacts`

**Guarantees**: `If MSS reaches step 4, the requested client contact(s) will be deleted`

**MSS**:
1. User requests to list contacts.
2. Notarius displays a list of contacts.
3. User requests to delete specific contacts in the list.
4. Notarius deletes the contacts and confirms that the contacts have been deleted.

   Use case ends.

**Extensions**:

* 1a. Notarius detects an invalid list command from the user.
  * 1a1. Notarius alerts the user about the error.
  * 1a2. User retypes the command.
  * Steps 1a-1a2 are repeated until the command format is valid.
  * Use case resumes from step 2.

* 3a. Notarius is unable to find some of the specified contact(s).
  * 3a1. Notarius alerts the user about the error.
  * 3a2. User retypes the command.
  * Steps 3a-3a2 are repeated until the specified contact(s) exist.
  * Use case resumes from step 4.

* 3b. Notarius uncovers a prefix with an empty value.
  * 3b1. Notarius alerts the user about the issue.
  * 3b2. User retypes the command with a non-empty value for the specified prefix.
  * Steps 3b-3b2 are repeated until the prefix is no longer empty.
  * Use case resumes from step 4.

* 3c. Notarius uncovers some invalid contact identifiers.
  * 3c1. Notarius alerts the user about the issue.
  * 3c2. User retypes the command with a valid contact identifier format.
  * Steps 3c-3c2 are repeated until the contact identifier is valid.
  * Use case resumes from step 4.


**System**: `Notarius`

**Actor**: `User`

**Use Case**: `UC02 - Finding a particular contact by name`

**Guarantees**: `If MSS reaches step 2, the contact will return a list of contacts whose names contain the keyword the user entered`

**MSS**:
1. User enters the keyword that the person’s name contains.
2. Notarius shows the corresponding results.

   Use case ends.

**Extensions**:
* 1a. Notarius uncovers that the user wrote an empty input.
  * 1a1. Notarius alerts the user of the error.
  * 1a2. User retypes the command.
  * Steps 1a-1b are repeated until the user input is not empty.
  * Use case resumes from step 2.




**System**: `Notarius`

**Actor**: `User`

**Use Case**: `UC03 - Editing a contact`

**Guarantees**: `If MSS reaches step 2, the contact will have the specified field updated correctly to the new value`

**MSS**:
1. User requests to edit field of a contact given by their id.
2. Notarius updates that field to the new value and confirms the contact has been edited.

   Use case ends.

**Extensions**:
* 1a. Notarius is unable to find the specified contact.
  * 1a1. Notarius alerts the user about the error.
  * 1a2. User retypes the command.
  * Steps 1a-1a2 are repeated until the contact specified exists.
  * Use case resumes from step 2.

* 1b. Notarius uncovers an empty field description.
  * 1b1. Notarius alerts the user about the issue.
  * 1b2. User retypes the command with a non-empty value for the specified field.
  * Steps 1b-1b2 are repeated until the field is no longer empty.
  * Use case resumes from step 2.

* 1c. Notarius uncovers that the format of the field the user entered is invalid.
  * 1c1. Notarius alerts the user about the error.
  * 1c2. User retypes the command with a valid field format.
  * Steps 1c-1c2 are repeated until the field format is valid.
  * Use case resumes from step 2.

* 1d. Notarius uncovers an invalid contact identifier.
  * 1d1. Notarius alerts the user about the issue.
  * 1d2. User retypes the command with a valid contact identifier format.
  * Steps 1d-1d2 are repeated until the contact identifier is valid.
  * Use case resumes from step 2.



**System**: `Notarius`

**Use Case**: `UC04 - Adding a note to contact`

**Actor**: `User`

**Guarantees**: `A new note is added to the contact.`

**MSS**:

1. User requests to add a note to a contact.
2. Notarius adds the note to the contact’s list of notes and confirms the successful addition of the note.

   Use case ends.

**Extensions**:

* 1a. Notarius uncovers a missing description field in the entered input.
  * 1a1. Notarius displays the error message.
  * 1a2. User retypes the command with the description field.
  * Use case resumes from step 2.

* 1b. Notarius is unable to find the specified contact.
  * 1b1. Notarius alerts the user about the error.
  * 1b2. User retypes the command.
  * Steps 1b-1b2 are repeated until the contact specified exists.
  * Use case resumes from step 2.

* 1c. Notarius uncovers an invalid note description.
  * 1c1. Notarius alerts the user about the error.
  * 1c2. User retypes the command with a valid note description format.
  * Steps 1c-1c2 are repeated until the note description format is valid.
  * Use case resumes from step 2.

* 1d. Notarius uncovers an empty field description.
  * 1d1. Notarius alerts the user about the issue.
  * 1d2. User retypes the command with a non-empty value for the specified field.
  * Steps 1d-1d2 are repeated until the field is no longer empty.
  * Use case resumes from step 2.

* 1e. Notarius uncovers an invalid contact identifier.
  * 1e1. Notarius alerts the user about the issue.
  * 1e2. User retypes the command with a valid contact identifier format.
  * Steps 1e-1e2 are repeated until the contact identifier is valid.
  * Use case resumes from step 2.

**System**: `Notarius`

**Use Case**: `UC05 - Editing a note of a contact`

**Actor**: `User`

**Guarantees**: `The specified fields of the note are updated to the correct values.`

**MSS**:

1. User requests to edit a field of a specified note of a contact.
2. Notarius updates the note and confirms the note has been successfully edited.

   Use case ends.

**Extensions**:

* 1a. Notarius uncovers an invalid note identifier.
  * 1a1. Notarius alerts the user about the issue.
  * 1a2. User retypes the command with a valid note identifier format.
  * Steps 1a-1a2 are repeated until the contact identifier is valid.
  * Use case resumes from step 2.

* 1b. Notarius is unable to find the specified contact.
  * 1b1. Notarius alerts the user about the error.
  * 1b2. User retypes the command.
  * Steps 1b-1b2 are repeated until the contact specified exists.
  * Use case resumes from step 2.

* 1c. Notarius is unable to find the specified note.
  * 1c1. Notarius alerts the user of the error.
  * 1c2. User retypes the command.
  * Steps 1c-1c2 are repeated until the specified note exists.
  * Use case resumes from step 2.

* 1d. Notarius uncovers an invalid note description.
  * 1d1. Notarius alerts the user about the error.
  * 1d2. User retypes the command with a valid note description format.
  * Steps 1d-1d2 are repeated until the note description is valid.
  * Use case resumes from step 2.

* 1e. Notarius uncovers an empty field description.
  * 1e1. Notarius alerts the user about the issue.
  * 1e2. User retypes the command with a non-empty value for the specified field.
  * Steps 1e-1e2 are repeated until the field is no longer empty.
  * Use case resumes from step 2.

* 1f. Notarius uncovers an invalid contact identifier.
  * 1f1. Notarius alerts the user about the issue.
  * 1f2. User retypes the command with a valid contact identifier format.
  * Steps 1f-1f2 are repeated until the contact identifier is valid.
  * Use case resumes from step 2.

**System**: `Notarius`

**Actor**: `User`

**Use Case**: `UC06 - Deleting a note of a contact.`

**Guarantees**: `The specified note is deleted successfully.`

**MSS**:

1. User specifies the note of a contact to delete.
2. System deletes the note and confirms the successful deletion.

   Use case ends.

**Extensions**:

* 1a. Notarius is unable to find the specified note.
  * 1a1. Notarius alerts the user of the error.
  * 1a2. User retypes the command.
  * Steps 1a-1a2 are repeated until the specified note exists.
  * Use case resumes from step 2.

* 1b. Notarius uncovers an invalid note identifier.
  * 1b1. Notarius alerts the user about the issue.
  * 1b2. User retypes the command with a valid note identifier format.
  * Steps 1b-1b2 are repeated until the contact identifier is valid.
  * Use case resumes from step 2.

* 1c. Notarius is unable to find the specified contact.
  * 1c1. Notarius alerts the user about the error.
  * 1c2. User retypes the command.
  * Steps 1c-1c2 are repeated until the contact specified exists.
  * Use case resumes from step 2.

* 1d. Notarius uncovers an invalid contact identifier.
  * 1d1. Notarius alerts the user about the issue.
  * 1d2. User retypes the command with a valid contact identifier format.
  * Steps 1d-1d2 are repeated until the contact identifier is valid.
  * Use case resumes from step 2.

**System**: `Notarius`

**Actor**: `User`

**Use Case**: `UC07 - Getting all notes belonging to a contact`

**Guarantees**: `All notes belonging to the specified contact are displayed.`

**MSS**:

1. User requests for the notes of a contact.
2. Notarius displays all notes belonging to the contact.

   Use case ends.

**Extensions**:

* 1a. Notarius is unable to find the specified contact.
  * 1a1. Notarius alerts the user about the error.
  * 1a2. User retypes the command.
  * Steps 1a-1a2 are repeated until the contact specified exists.
  * Use case resumes from step 2.

* 1b. Notarius uncovers an invalid contact identifier.
  * 1b1. Notarius alerts the user about the issue.
  * 1b2. User retypes the command with a valid contact identifier format.
  * Steps 1b-1b2 are repeated until the contact identifier is valid.
  * Use case resumes from step 2.

* 2a. Notarius cannot find any notes related to the contact.
  * 2a1. Notarius displays a blank note.
  * Use case ends.

**System**: `Notarius`

**Actor**: `User`

**Use Case**: `UC08 - Accessing an input from the command history`

**Preconditions**: `Command history is open.`

**MSS**:

1. User selects a command input from the command history.
2. Notarius prepares the selected command to be entered.
3. User enters the command.
4. Notarius executes the command and closes the command history.

   Use case ends.

**extensions**

* 1a. Notarius is unable to find any command in the history.
    * 1a1. Notarius alerts the user with a message.
    * 1a2. User enters a new command.
    * Use case resumes from step 4.

* 3a. User requests to edit the command input with a new value.
    * 3a1. Notarius updates the selected command input with the new value.
    * Use case resumes from step 3.

* *a. At any time, user requests to close the command history.
    * *a1. Notarius closes the command history.
    * Use case ends.

**Use Case**: `UC09 - Sorting the contacts list`

**Guarantees**: `If MSS reaches step 3, the user has successfully sorted the contacts list by a specified prefix.`

**MSS**:

1. User requests to sort Notarius by a specified prefix.
2. Notarius updates the contacts list in the sorted order.
3. Notarius confirms that the contacts list has been successfully sorted.

   Use case ends.

**Extensions**:

* 1a. Notarius detects a missing prefix in the entered input.
  * 1a1. Notarius displays the error message.
  * 1a2. User re-enters a new command with a specified prefix.
  * Steps 1a1 - 1a2 are repeated until a valid prefix is input by the User.
  * Use case resumes from step 2.

* 1b. Notarius detects an invalid prefix in the entered input.
  * 1b1. Notarius displays the error message.
  * 1b2. User re-enters a new command with a specified prefix.
  * Steps 1b1 - 1b2 are repeated until a valid field is input by the User.
  * Use case resumes from step 2.

* 1c. User enters extra spaces or invalid formatting in the entered input.
  * 1c1. Notarius displays an error message.
  * 1c2. User re-enters a new command with properly formatted command.
  * Steps 1c1 - 1c2 are repeated until a valid command is input by the User.
  * Use case resumes from step 2.

**System**: `Notarius`

**Actor**: `User`

**Use Case**: `UC10 - Clearing the contacts list`

**Guarantees**: `If MSS reaches step 3, the user has successfully cleared the contacts list.`

**MSS**:

1. User requests to clear the data in the contacts list.
2. Notarius updates the data in the contacts list.
3. Notarius confirms that the data in the contacts list has been cleared.

   Use case ends.

**System**: `Notarius`

**Actor**: `User`

**Use Case**: `UC11 - Listing all contacts`

**Guarantees**: `If MSS reaches step 3, the user has successfully listed all the contacts.`

**MSS**:

1. User requests to list all contacts.
2. Notarius displays all relevant contacts.
3. Notarius confirms that all relevant contacts has been successfully listed.

   Use case ends.


**System**: `Notarius`

**Actor**: `User`

**Use Case**: `UC12 - Displaying Help Information`

**Guarantees**: `If MSS reaches step 3, the requested help information will be displayed.`

**MSS**:

1. User requests help by entering the help command. 
2. Notarius displays a help window with general usage instructions.

   Use case ends.

**Extensions**:

* 1a. User requests help for a specific command. 
  * 1a1. Notarius displays detailed usage information for the specified command.<br>
    Use case ends.

* 1b.  User enters an invalid command name. 
  * 1b1. Notarius alerts the user with an error message: "Unknown command! Use help to see available commands."
  * 1b2. User retypes the command with a valid usgae.<br>
    Steps 1b1-1b2 are repeated until a valid command is entered.<br>
    Use case resumes from step 1a1.

**System**: `Notarius`

**Actor**: `User`

**Use Case**: `UC13 - Finding a Contact`

**Guarantees**: `If MSS reaches step 3, a list of matching contacts will be displayed.`

**MSS**:

1. User requests to find contacts by entering the find command with specified fields and keywords. 
2. Address Book searches for contacts whose fields contain any of the given keywords, 
allowing minor typos (up to a Levenshtein distance of 2) in the name, email, and address fields only. 
3. Address Book displays a list of matching contacts with index numbers.

   Use case ends.


**Extensions**:

* 1a. User enters an invalid search format. 
  * 1a1. Address Book alerts the user with an error message about the incorrect format. 
  * 1a2. User retypes the command following the correct format.<br>
    Steps 1a1-1a2 are repeated until the command format is valid.<br>
    Use case resumes from step 2.
* 2a. No contacts match the search criteria. 
  * 2a1. Address Book displays a message indicating that no matching contacts were found.<br>
    Use case ends.
* 2b. User enters multiple search fields. 
  * 2b1. Address Book searches for contacts that match any of the 
  specified fields (name, phone, email, address, or tags).<br>
    Use case resumes from step 3.
* 2c. User enters a keyword with minor typos in the phone or tag fields. 
  * 2c1. Address Book does not apply typo correction for phone numbers or tags. 
  * 2c2. If an exact match is not found, Address Book displays a message indicating no results were found.<br>
    Use case ends.
* 2d. User enters a keyword with minor typos in the name, email, or address fields. 
  * 2d1. Address Book applies fuzzy matching (Levenshtein distance of up to 2) for name, email, and address fields.<br>
    Use case resumes from step 3.



### Non-Functional Requirements

1. Should work on any _mainstream OS_ as long as it has Java `17` or above installed.
2. Should be able to hold up to 1000 contacts without a noticeable lag in user requests.
3. A user with _above average typing speed_ for regular English text (i.e. not code, not system admin commands) should be able to accomplish most of the tasks faster using commands than using the mouse.
4. Data should be stored locally as human editable file.
5. Software should work without an installer.
6. GUI should work well with standard screen resolutions 1920x1080 and higher, and for screen scales 100% and 125%.
7. GUI should be usable for resolutions 1280x720 and higher, and for screen scales 150%.
8. Application should come packaged as a single jar file.
9. The `.jar/.zip` file should not exceed 100 MB.
10. Documents packaged with the application should each not exceed 15 MB per file.
11. The application should respond within 5 seconds to any user request.

### Glossary

| **Terms**                  | **Meaning**                                                                                                                                            |
|----------------------------|--------------------------------------------------------------------------------------------------------------------------------------------------------|
| AB-3                       | AddressBook Level 3 application, which was used as the base framework for a student-customized CLI management system to be developed.                  |
| Mainstream OS              | Windows, Linux, Unix, MacOS.                                                                                                                           |
| Above-average typing speed | ≥ 60 words per minute.                                                                                                                                 |
| Crucial client information | Important client information such as name, phone number, email, address, tags, as well as notes stored that could contain legal information for cases. |
| Local system               | The user's computer that they are using to run the application.                                                                                        |
| Cases (in law)             | The legal disputes that lawyers work on that involve many parties.                                                                                     |
| User Request               | The commands the user gives to Notarius via the command line interface.                                                                                |
| MSS                        | Main Success Scenario.                                                                                                                                 |
| API                        | Application Programming Interface.                                                                                                                     |
| GUI                        | Graphic User Interface.                                                                                                                                |
| CLI                        | Command Line Interface.                                                                                                                                |
| JAR                        | A packed file format used in Java that contains compiled Java code to enable easy distribution, portability, and execution.                            |
| JSON                       | JavaScript Object Notation, a lightweight data format widely used for storing and exchanging structured data.                                          |

--------------------------------------------------------------------------------------------------------------------

## **Appendix: Instructions for manual testing**

Given below are instructions to test the app manually.

<div markdown="span" class="alert alert-info">:information_source: **Note:** These instructions only provide a starting point for testers to work on;
testers are expected to do more *exploratory* testing.

</div>

### Launch and shutdown

1. Initial launch

   1. Download the jar file and copy into an empty folder

   1. Double-click the jar file Expected: Shows the GUI with a set of sample contacts. The window size may not be optimum.

1. Saving window preferences

   1. Resize the window to an optimum size. Move the window to a different location. Close the window.

   1. Re-launch the app by double-clicking the jar file.<br>
       Expected: The most recent window size and location is retained.

### Deleting client contacts

Each test case in this feature section (labelled "Test case") should be independent.

1. Deleting a single client contact while all persons are being shown

   1. Prerequisites for each test case: List all persons using the `list` command. There should be **at least** 6 contacts in the list. Otherwise, use the `add` command to add more client contacts. Take note that duplicate names (ignoring letter casing) are not allowed in Notarius.

   2. Test case: `delete 1`<br>
      Expected: First client contact is deleted from the list. Details of the deleted contact shown in the status message. Timestamp in the status bar is updated.

   3. Test case: `delete 0`<br>
      Expected: No person is deleted. Error details shown in the status message. Status bar remains the same.

   4. Other incorrect delete commands to try: `delete`, `delete x`, `...` (where x is larger than the list size)<br>
      Expected: Similar to previous.
   
2. Deleting consecutive client contacts while all persons are being shown

   1. Prerequisites for each test case: List all persons using the `list` command, ensuring that there are **exactly** 6 contacts in the list. Otherwise, use the `add` command to add more client contacts. Take note that duplicate names (ignoring letter casing) are not allowed in Notarius.

   1. Test case: `delete i/1-3`<br>
      Expected: First three client contacts are deleted from the list. Details of the deleted contacts shown in the status message. Timestamp in the status bar is updated.
   
   1. Test case: `delete  i/1-1`<br>
      Expected: First client contact is deleted from the list. Details of the deleted contact shown in the status message. Timestamp in the status bar is updated.

   1. Test case: `delete i/0-2`<br>
      Expected: No person is deleted. Error details shown in the status message. Status bar remains the same.
   
   1. Test case: `delete i/1-9`<br>
      Expected: No person is deleted. Error details shown in the status message. Status bar remains the same.

   1. Test case: `delete i/6-1`<br>
      Expected: No person is deleted. Error details shown in the status message. Status bar remains the same.

3. Deleting the first and last client contact in the contact list while all client contacts are shown.

   1. Prerequisites for each test case: List all persons using the `list` command, ensuring that there are **exactly** 6 contacts in the list. Otherwise, use the `add` command to add more client contacts. Take note that duplicate names (ignoring letter casing) are not allowed in Notarius.

   1. Test case: `delete i/1 6`<br>
      Expected: First and last client contacts are deleted from the list. Details of the deleted contacts shown in the status message. Timestamp in the status bar is updated.
   
   1. Test case: `delete i/1 1 6 6 6`<br>
      Expected: First and last client contacts are deleted from the list. Details of the deleted contacts shown in the status message. Timestamp in the status bar is updated.
   
   1. Test case: `delete i/0 7`<br>
      Expected: No person is deleted. Error details shown in the status message. Status bar remains the same.

### Command history

Each test case in this feature section (labelled "Test case") should be independent.<br>
**Important**: For the key combinations specified, macOS users should use `Ctrl + Opt + Up`/`Ctrl + Opt + Down` respectively instead of `Ctrl + Up`/`Ctrl + Down`.

1. Saving command history

   1. Prerequisites for each test case: 
        * No command should be entered into the command box yet (and thus the command history should be empty). Otherwise, relaunch the application.
        * There should be **exactly** 6 contacts in the list. Otherwise, use the `add` command to add more client contacts. Take note that duplicate names (ignoring letter casing) are not allowed in Notarius.
        * **None** of the contacts should have a name equal to "notarius", **ignoring** letter casing. Otherwise, delete that contact using `delete` and add a new contact that does not have a duplicate name.

   1. Test case: `delete 1`<br>
      Expected: The command history is updated with the command text "delete 1". The command history is displayed when the user presses `Ctrl + Up` or `Ctrl + Down`.

   1. Test case: `delete 1` followed by `add n/notarius p/1231 e/test@email.com a/blk 123 abc`<br>
      Expected: The command history is updated with the command texts `add n/notarius p/1231 e/test@email.com a/blk 123 abc` at the top of the command history list and `delete 1` below it. The command history is displayed when the user presses `Ctrl + Up` or `Ctrl + Down`, and selection changes when pressing `Ctrl + Up` or `Ctrl + Down` again. When the selection changes, the command text in the command box is updated to the selected command.

   1. Test case: `list` followed by `list`<br>
      Expected: The command history is updated with the command text "list", but only once with no **consecutive** duplicates. The command history is displayed when the user presses `Ctrl + Up` or `Ctrl + Down`.

### Finding a person

1. Finding a person while all persons are being shown
   1. Prerequisites: List all persons using `list` command. Multiple persons in the list.
   2. Test case: `find n/"Alice"` <br>
      Expected: Displays all contacts with names that match "Alice" (case-insensitive) or have a name with levenshtein distance <= 2 to "ALICE".
   3. Test case: `find n/"Alice" "Bob"` <br>
      Expected: Displays all contacts with names containing either "Alice" or "Bob".
   4. Test case: `find n/"Alice" e/"alice@email.com" a/"Bedok Central"` <br>
      Expected: Displays all contacts where any of the fields match or have a levenshtein distance <= 2 from each keyword.
   5. Test case: `find t/"client" p/"12345678"` <br>
      Expected: Displays contacts that exactly match either tag "client" or phone "12345678".
   6. Test case: `find n/"NonExistentName"` <br>
      Expected: "0 persons listed!" message is displayed.

### Displaying help

1. Showing help in Notarius
   1. Prerequisites: Notarius is open and running
   2. Test case: `help` <br>
      Expected: A help window appears displaying instructions for using the application. The status message confirms that the help window has been opened.
   3. Test case: `help find` <br>
      Expected: The application displays detailed instructions for the find command, including expected parameters and format. 
   4. Test case: `help delete` <br>
      Expected: The application displays detailed instructions for the delete command, including expected parameters and format.
   5. Test case: `help meeee` (invalid command) <br>
      Expected: Error message: "Unknown command! Use 'help' to see available commands."



### Sorting contacts list

Prerequisites: The contacts list should contain some contacts for testing purposes. <br>
  `add n/Alex Yeoh p/87438807 e/alexyeoh@example.com a/Blk 30 Geylang Street 29, #06-40 t/Client t/Friend`<br>
  `add n/Bernice Yu p/99272758 e/berniceyu@example.com a/Blk 30 Lorong 3 Serangoon Gardens, #07-18 t/Client t/Friend`<br>
  `add n/Charlotte Oliveiro p/93210283 e/charlotte@example.com a/Blk 11 Ang Mo Kio Street 74, #11-04 t/Lawyer`<br>
  `add n/David Li p/91031282 e/lidavid@example.com a/Blk 436 Serangoon Gardens Street 26, #16-43 t/Lawyer` <br>
  `add n/Irfan Ibrahim p/92492021 e/irfan@example.com a/Blk 47 Tampines Street 20, #17-35 t/Lawyer t/Colleagues` <br>
  `add n/Roy Balakrishnan p/92624417 e/royb@example.com a/Blk 45 Aljunied Street 85, #11-31 t/Colleagues`

1. Sorting contacts by names

   1. Test case: `sort n/`<br>
      Expected: Displays all contacts sorted by names in ascending order.

2. Sorting contacts by phone numbers

   1. Test case: `sort p/`<br>
      Expected: Displays all contacts sorted by phone numbers in ascending order.   

3. Sorting contacts by email addresses

   1. Test case: `sort e/`<br>
      Expected: Displays all contacts sorted by email addresses in ascending order.

4. Sorting contacts by addresses

   1. Test case: `sort a/`<br>
      Expected: Displays all contacts sorted by addresses in ascending order.

5. Sorting contacts by tags

   1. Test case: `sort t/`<br>
      Expected: Displays all contacts sorted by tags in ascending order.

6. Sorting contacts by tags and names

   1. Test case: `sort t/ n/`<br>
      Expected: Displays all contacts sorted by tags, followed by names in ascending order.

7. Sorting contacts by tags and phone numbers

   1. Test case: `sort t/ p/`<br>
      Expected: Displays all contacts sorted by tags, followed by phone numbers in ascending order.

7. Sorting contacts by tags and email addresses

   1. Test case: `sort t/ e/`<br>
      Expected: Displays all contacts sorted by tags, followed by email addresses in ascending order.

7. Sorting contacts by tags and addresses

   1. Test case: `sort t/ a/`<br>
      Expected: Displays all contacts sorted by tags, followed by addresses in ascending order.

### Listing all contacts

1. List all contacts

   1. Test case: `list`<br>
      Expected: Displays the whole contacts list.

### Clearing all contacts

1. Clear all contacts

  1. Test case: `clear`<br>
     Expected: Clears the whole contacts list.

### Saving data

1. Dealing with missing/corrupted data files

   1. _{explain how to simulate a missing/corrupted file, and the expected behavior}_

1. _{ more test cases …​ }_<|MERGE_RESOLUTION|>--- conflicted
+++ resolved
@@ -232,11 +232,6 @@
 6. The `execute` method of the `SortCommand` object returns a `CommandResult` object which stores the data regarding 
 the completion of the `sort` command.
 
-<<<<<<< HEAD
-### Note feature
-The note feature allows the user to change and view notes. \
-The user changes notes via the `note` command and the user views notes via the `viewnote` command.
-=======
 ### Find feature
 
 The `find` command allows users to search for contacts in Notarius based on specified fields: 
@@ -342,10 +337,9 @@
     * Windows/Linux: `Ctrl + Up`/`Ctrl + Down` to move up/down the selection.
     * macOS: `Ctrl + Opt + Up`/ `Ctrl + Opt + Down` similarly.
 
-
-
-### \[Proposed\] Undo/redo feature
->>>>>>> eddbd0a9
+### Note feature
+The note feature allows the user to change and view notes. \
+The user changes notes via the `note` command and the user views notes via the `viewnote` command.
 
 #### Implementation
 
