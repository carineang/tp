---
layout: page
title: Developer Guide
---
* Table of Contents
{:toc}

--------------------------------------------------------------------------------------------------------------------

## **Acknowledgements**

* Notarius is based on the AddressBook-Level3 project created by the [SE-EDU initiative](https://se-education.org/).

--------------------------------------------------------------------------------------------------------------------

## **Setting up, getting started**

Refer to the guide [_Setting up and getting started_](SettingUp.md).

--------------------------------------------------------------------------------------------------------------------

## **Design**

<div markdown="span" class="alert alert-primary">

:bulb: **Tip:** The `.puml` files used to create diagrams in this document `docs/diagrams` folder. Refer to the [_PlantUML Tutorial_ at se-edu/guides](https://se-education.org/guides/tutorials/plantUml.html) to learn how to create and edit diagrams.
</div>

### Architecture

<img src="images/ArchitectureDiagram.png" width="280" />

The ***Architecture Diagram*** given above explains the high-level design of the App.

Given below is a quick overview of main components and how they interact with each other.

**Main components of the architecture**

**`Main`** (consisting of classes [`Main`](https://github.com/se-edu/addressbook-level3/tree/master/src/main/java/seedu/address/Main.java) and [`MainApp`](https://github.com/se-edu/addressbook-level3/tree/master/src/main/java/seedu/address/MainApp.java)) is in charge of the app launch and shut down.
* At app launch, it initializes the other components in the correct sequence, and connects them up with each other.
* At shut down, it shuts down the other components and invokes cleanup methods where necessary.

The bulk of the app's work is done by the following four components:

* [**`UI`**](#ui-component): The UI of the App.
* [**`Logic`**](#logic-component): The command executor.
* [**`Model`**](#model-component): Holds the data of the App in memory.
* [**`Storage`**](#storage-component): Reads data from, and writes data to, the hard disk.

[**`Commons`**](#common-classes) represents a collection of classes used by multiple other components.

**How the architecture components interact with each other**

The *Sequence Diagram* below shows how the components interact with each other for the scenario where the user issues the command `delete 1`.

<img src="images/ArchitectureSequenceDiagram.png" width="574" />

Each of the four main components (also shown in the diagram above),

* defines its *API* in an `interface` with the same name as the Component.
* implements its functionality using a concrete `{Component Name}Manager` class (which follows the corresponding API `interface` mentioned in the previous point.

For example, the `Logic` component defines its API in the `Logic.java` interface and implements its functionality using the `LogicManager.java` class which follows the `Logic` interface. Other components interact with a given component through its interface rather than the concrete class (reason: to prevent outside component's being coupled to the implementation of a component), as illustrated in the (partial) class diagram below.

<img src="images/ComponentManagers.png" width="300" />

The sections below give more details of each component.

### UI component

The **API** of this component is specified in [`Ui.java`](https://github.com/se-edu/addressbook-level3/tree/master/src/main/java/seedu/address/ui/Ui.java)

![Structure of the UI Component](images/UiClassDiagram.png)

The UI consists of a `MainWindow` that is made up of parts such as `CommandBox`, `ResultDisplay`, `PersonListPanel`, 
`PersonDetailPanel`, `StatusBarFooter` and `HelpWindow`. All these, including the `MainWindow`, inherit from the abstract `UiPart` class which captures the commonalities between classes that represent parts of the visible GUI.

The `UI` component uses the JavaFx UI framework. The layout of these UI parts are defined in matching `.fxml` files that are in the `src/main/resources/view` folder. For example, the layout of the [`MainWindow`](https://github.com/se-edu/addressbook-level3/tree/master/src/main/java/seedu/address/ui/MainWindow.java) is specified in [`MainWindow.fxml`](https://github.com/se-edu/addressbook-level3/tree/master/src/main/resources/view/MainWindow.fxml)

The `UI` component,

* executes user commands using the `Logic` component.
* listens for changes to `Model` data so that the UI can be updated with the modified data.
* keeps a reference to the `Logic` component, because the `UI` relies on the `Logic` to execute commands.
* depends on some classes in the `Model` component, as it displays `Person` object residing in the `Model`.

### Logic component

**API** : [`Logic.java`](https://github.com/se-edu/addressbook-level3/tree/master/src/main/java/seedu/address/logic/Logic.java)

Here's a (partial) class diagram of the `Logic` component:

<img src="images/LogicClassDiagram.png" width="550"/>

The sequence diagram below illustrates the interactions within the `Logic` component, taking `execute("delete 1")` API call as an example.

![Interactions Inside the Logic Component for the `delete 1` Command](images/DeleteSequenceDiagram.png)

<div markdown="span" class="alert alert-info">:information_source: **Note:** The lifeline for `DeleteCommandParser` should end at the destroy marker (X) but due to a limitation of PlantUML, the lifeline continues till the end of diagram.
</div>

How the `Logic` component works:

1. When `Logic` is called upon to execute a command, it is passed to an `AddressBookParser` object which in turn creates a parser that matches the command (e.g., `DeleteCommandParser`) and uses it to parse the command.
1. This results in a `Command` object (more precisely, an object of one of its subclasses e.g., `DeleteCommand`) which is executed by the `LogicManager`.
1. The command can communicate with the `Model` when it is executed (e.g. to delete a person).<br>
   Note that although this is shown as a single step in the diagram above (for simplicity), in the code it can take several interactions (between the command object and the `Model`) to achieve.
1. The result of the command execution is encapsulated as a `CommandResult` object which is returned back from `Logic`.

Here are the other classes in `Logic` (omitted from the class diagram above) that are used for parsing a user command:

<img src="images/ParserClasses.png" width="600"/>

How the parsing works:
* When called upon to parse a user command, the `AddressBookParser` class creates an `XYZCommandParser` (`XYZ` is a placeholder for the specific command name e.g., `AddCommandParser`) which uses the other classes shown above to parse the user command and create a `XYZCommand` object (e.g., `AddCommand`) which the `AddressBookParser` returns back as a `Command` object.
* All `XYZCommandParser` classes (e.g., `AddCommandParser`, `DeleteCommandParser`, ...) inherit from the `Parser` interface so that they can be treated similarly where possible e.g, during testing.

### Model component
**API** : [`Model.java`](https://github.com/se-edu/addressbook-level3/tree/master/src/main/java/seedu/address/model/Model.java)

<img src="images/ModelClassDiagram.png" width="450" />


The `Model` component,

* stores the address book data i.e., all `Person` objects (which are contained in a `UniquePersonList` object).
* stores states of the model in the ModelState in order to undo/redo the states.
* stores the currently 'selected' `Person` objects (e.g., results of a search query) as a separate _filtered_ list which is exposed to outsiders as an unmodifiable `ObservableList<Person>` that can be 'observed' e.g. the UI can be bound to this list so that the UI automatically updates when the data in the list change.
* stores a `UserPref` object that represents the user’s preferences. This is exposed to the outside as a `ReadOnlyUserPref` objects.
* does not depend on any of the other three components (as the `Model` represents data entities of the domain, they should make sense on their own without depending on other components)

<div markdown="span" class="alert alert-info">:information_source: **Note:** An alternative (arguably, a more OOP) model is given below. It has a `Tag` list in the `AddressBook`, which `Person` references. This allows `AddressBook` to only require one `Tag` object per unique tag, instead of each `Person` needing their own `Tag` objects.<br>

<img src="images/BetterModelClassDiagram.png" width="450" />

</div>


### Storage component

**API** : [`Storage.java`](https://github.com/se-edu/addressbook-level3/tree/master/src/main/java/seedu/address/storage/Storage.java)

<img src="images/StorageClassDiagram.png" width="550" />

The `Storage` component,
* can save both address book data and user preference data in JSON format, and read them back into corresponding objects.
* inherits from both `AddressBookStorage` and `UserPrefStorage`, which means it can be treated as either one (if only the functionality of only one is needed).
* depends on some classes in the `Model` component (because the `Storage` component's job is to save/retrieve objects that belong to the `Model`)

### Common classes

Classes used by multiple components are in the `seedu.address.commons` package.

--------------------------------------------------------------------------------------------------------------------

## **Implementation**

This section describes some noteworthy details on how certain features are implemented.

### List feature

The `list` command enables users to view all existing contacts from Notarius.

<p align="center">
  <img src="images/ListCommandSequenceDiagram.png" alt="Ui" />
</p>

#### Implementation Details

1. The user inputs the command to list all contacts.
2. A `LogicManager` object invokes the `execute` method of a `ListCommand` object.
3. The `execute` method of the `ListCommand` object invokes the `updateFilteredPersonList` and
`commit` method of its `Model` to update and show all contacts.
4. The `execute` method of the `ListCommand` object returns a `CommandResult` object which stores the data regarding
the completion of the `list` command.

### Help feature

The `help` command allows users to view general application usage instructions or specific details about a command.

<p align="center">
  <img src="images/HelpCommandSequenceDiagram.png" alt="Ui" />
</p>
<div markdown="span" class="alert alert-info">:information_source: **Note:** The lifeline for `HelpCommand` should end at the destroy marker (X) but due to a limitation of PlantUML, the lifeline reaches the end of diagram.

</div>

#### Implementation Details

1. The user inputs the command to request help, either as help for general help or help COMMAND_NAME for details on a specific command. 
2. A `HelpCommandParser` object invokes its `parse` method, which parses the user input:
   1. If no argument is provided, it returns a `HelpCommand` object for general help. 
   2. If a valid command name is provided, it returns a `HelpCommand` object with that command name. 
3. A `LogicManager` object invokes the `execute` method of the `HelpCommand` object. 
4. The execute method of the HelpCommand object checks if a command name was specified:
   1. If no command name is provided, it returns a `CommandResult` containing general help instructions. 
   2. If a valid command name is provided, it retrieves the corresponding help message from a predefined command-help mapping (`COMMAND_HELP`). 
   3. If an invalid command name is provided, it returns an error message stating that the command is unknown. 
5. The `execute` method of the `HelpCommand` object returns a `CommandResult` object that stores the help message or error message. 
6. The application displays the help message to the user, either in a popup window (for general help) or in the main interface (for specific commands).

### Clear feature

The `clear` command enables users to remove all existing contacts from Notarius.

<p align="center">
  <img src="images/ClearCommandSequenceDiagram.png" alt="Ui" />
</p>

#### Implementation Details

1. The user inputs the command to clear all contacts.
2. A `LogicManager` object invokes the `execute` method of a `ClearCommand` object.
3. The `execute` method of the `ClearCommand` object invokes the `setAddressBook` and `commit` method 
of its `Model` argument with a new `AddressBook` object which contains an empty `UniquePersonList` property.
4. The `execute` method of the `ClearCommand` object returns a `CommandResult` object which stores the data regarding 
the completion of the `clear` command.

### Sort feature

The `sort` command enables users to sort contacts in Notarius by prefix in lexicographical order.

<p align="center">
  <img src="images/SortCommandSequenceDiagram.png" alt="Ui" />
</p>
<div markdown="span" class="alert alert-info">:information_source: **Note:** The lifeline for `SortCommand` should end at the destroy marker (X) but due to a limitation of PlantUML, the lifeline reaches the end of diagram.

</div>

#### Implementation Details

1. The user inputs the command to sort contacts with the specified prefix.
2. A `SortCommandParser` object invokes its `parse` method which parses the user input.
3. The `SortCommand` object is created with the parsed prefix.
4. A `LogicManager` object invokes the `execute` method of the `SortCommand` object.
5. The `execute` method of the `SortCommand` object invokes the `updateSortedPersonList`, 
`updateSortedFilteredPersonList` and `commit` methods of its `Model` argument to update and sort 
all contacts by the target prefix.
6. The `execute` method of the `SortCommand` object returns a `CommandResult` object which stores the data regarding 
the completion of the `sort` command.

#### Design Considerations
**Aspect: Determining the level of multi-attributes sorting for contacts**
* **Alternative 1 (current choice):** Support multi-level sorting for up to two attributes, with tags as first attribute
  * Pros: It is easier for users to understand and use. Sorting by tags first allows contacts to be grouped into respective clusters, making it easier to find related contacts.
  * Cons: For users with complex needs, limiting sorting to two attributes may be restrictive. They may need the ability to sort by more attributes to meet their requirements.

* **Alternative 2:** Support multi-level sorting for more than two attributes
  * Pros: Advanced users with specific needs (e.g., sorting by tag, then name, then phone number) can get more control and precision in how they organize their contacts.
  * Cons: It might slow down the system, especially if the dataset is large or if sorting requires a lot of computation. 

### Find feature

The `find` command allows users to search for contacts in Notarius based on specified fields: 
name, phone, email, address, and tags. The search is case-insensitive and supports multiple keywords. 
Additionally, for name, email, and address fields, the search is tolerant of minor typos, allowing matches within a Levenshtein distance of 2.

<p align="center">
  <img src="images/FindCommandSequenceDiagram.png" alt="Ui" />
</p>
<div markdown="span" class="alert alert-info">:information_source: **Note:** The lifeline for `FindCommand` should end at the destroy marker (X) but due to a limitation of PlantUML, the lifeline reaches the end of diagram.

</div>

#### Implementation Details

1. The user enters the `find` command with the desired search criteria. 
2. The `LogicManager` invokes the parseCommand method of AddressBookParser to identify the command type. 
3. If the command is recognized as `find`, the `FindCommandParser` is instantiated. 
4. The `FindCommandParser` extracts the search parameters and keywords, ensuring correct parsing of multi-word inputs enclosed in double quotes (""). 
5. A new `FindCommand` object is created using the parsed search fields and keywords. 
6. The `LogicManager` executes the `FindCommand` object, which:
   1. Calls `updateFilteredPersonList` and `commit` method in `Model` to filter contacts based on the search fields and keywords. 
   2. Uses a case-insensitive check for all fields. 
   3. Applies Levenshtein distance ≤ 2 matching for `name`, `email`, and `address`. 
7. The `FindCommand` returns a `CommandResult`, displaying the filtered list of contacts matching the search criteria.

#### Design Considerations

**Aspect: Lenient Matching Using Levenshtein Distance**
* **Alternative 1 (Current choice):** Apply typo-tolerant search (Levenshtein distance) to selected fields (`name`, `email`, `address`)<br>
  * Pros: 
    * Enhances usability by allowing users to find contacts even with small typing mistakes. 
    * Applied only to fields where user errors are common, maintaining accuracy for fields like `phone`.
  * Cons:
    * May return unexpected matches (e.g. searching `find 10` returning `David Li`).
    * Slightly increases computational complexity of the search.<br>
 
* **Alternative 2:** Enforce strict, exact-match search for all fields<br>
  * Pros: 
    * Predictable and unambiguous results.
    * Simpler and faster to implement.
  * Cons:
    * Less forgiving for users who make typos.
    * May frustrate users if exact spelling is unknown.<br><br>


**Aspect: Default Field Matching When No Prefix is Provided**
* **Alternative 1 (Current choice):** Assume `name` search when no prefix is specified<br>
  * Pros: 
    * Streamlines the common use case, since most users search by `name`. 
    * Reduces typing effort and improves convenience.
  * Cons: 
    * May confuse users who expect exact prefix-based behavior.<br>
    
* **Alternative 2:** Require prefix for all searches (e.g. `find n/"Al"`)
  * Pros: 
    * Unambiguous behavior, clear field targeting. 
    * Reduces risk of misinterpreted input.
  * Cons:
    * Increases command verbosity. 
    * Less convenient for users performing quick name searches.


### Delete feature

The `delete` command allows the user to delete specified client contact(s) from Notarius.

The sequence diagram below models the different components of the application that are involved
when the user executes the `delete` command.
![DeleteSequenceDiagram](images/DeleteSequenceDiagram.png)
<div markdown="span" class="alert alert-info">:information_source: **Note:** The lifeline for `DeleteCommand` should end at the destroy marker (X) but due to a limitation of PlantUML, the lifeline reaches the end of diagram.

</div>

#### Implementation Details

1. The user executes a command to delete a contact by specifying the contact's index.
2. The `LogicManager` receives the command and calls `AddressBookParser#parseCommand` to parse the command.
3. The `AddressBookParser` creates a `DeleteCommandParser` object, which creates a `MassOpsIndexParser` object for parsing multiple indexes.
4. The `AddressBookParser` then calls the `parse` method of the newly created `DeleteCommandParser` object.
5. If the delete method specifies the `i/` prefix with the corresponding value being either a ranged format (`startIndex-endIndex`) or spaced format (`index1 index2 ... indexN`), the `parse` method of `MassOpsIndexParser` will be called to parse the indexes.
6. A new `DeleteCommand` object is created with the returned set of unique indexes from the parser, and gets returned back to the `LogicManager`.
7. The `LogicManager` calls the `execute` method of the `DeleteCommand` object.
8. The `DeleteCommand` object calls the `Model#deletePerson` method for each of the set of unique indexes in decreasing order of the index's `zeroBasedIndex`.
9. After all `indexes` specified have been deleted, `Model#commitAddressBook` is called on the `Model` argument to save the changes made to the list of persons in the addressbook.

#### Usage Examples

1. User starts Notarius
2. User executes `delete i/1-3`
3. The client contacts with indexes 1, 2 and 3 will be deleted from Notarius. This change should be reflected in the client contact list.


#### Design Considerations

**Aspect: How to implement the delete command**

* **Alternative 1 (current choice):** Support deletion of multiple client contacts with intuitive delete formats
    * Pros: Intuitive to use, and improved user-friendliness. Users do not have to repeatedly type the same command to delete clients one-by-one.
    * Cons: More complicated to implement, due to the need of parsing multiple indexes, ignoring duplicates, and ensuring valid parsing according to the multiple specified formats.

* **Alternative 2:** Support deletion of only one client contact at a time using a single format
    * Pros: Simpler to implement, as the command will only need to parse one index.
    * Cons: Less user-friendly, as users will have to spend more time and trouble to repeatedly type the same command to delete potentially many clients one-by-one.


### Command history

The command history allows the user to re-access previously entered commands quickly.


The following sequence diagram models the interaction within the `Model` component called by `LogicManager#execute`
when the user executes a command to **save command inputs**.
![AddCommandHistorySequenceDiagram](images/AddCommandHistorySequenceDiagram.png)

#### Implementation Details: Saving commands to command history

1. When a user enters a non-empty command, the `ModelManager#addPastCommandInput` method will be called when the command text in `LogicManager` component is non-empty.
2. The `ModelManager` calls `CommandHistory#addInput` and passes the non-empty command text as argument.
3. If the command history's most recently added command is `equal` to the command text argument, the command text is not re-added again.
4. Otherwise, if the command history is currently full, with `MAX_HISTORY_SIZE` entries (set to 20), the earliest added command entry will be removed.
5. The `CommandHistory` object will add the command to `pastCommands`.

Note that `pastCommands` is an `ObservableList` sorted from most to least recent at the tail of the list.

<br>

The following sequence diagram models the main components involved when a user moves up the command history selection
using the `Ctrl + Up` key combinations on Windows (or `Ctrl + Opt + Up` on macOS), to **re-access previous commands**.
![CommandHistorySequenceDiagram](images/CommandHistorySequenceDiagram.png)

#### Implementation Details: Re-accessing command history

1. When the user presses `Ctrl + Up`, the subscribed for the `EventHandler<KeyEvent>` JavaFX listener will be called.
2. The listener then calls `handleMovementUp` method of the `CommandHistoryMenu` in the Ui module.
3. The `CommandHistoryMenu` object calls the `moveUp` method of an internal `CommandHistoryMenuController` object to handle the logic
   of decrementing the index.
4. In `moveUp` then sets the current input of the `CommandBox` object through a call to `CommandBox#setCommandTextField` with the selected previous command.
5. The `CommandHistoryMenu` object then gets a result of this selection update by calling `CommandHistoryMenuController#getCommandSelectionIndex`
6. If the index is present within this result, the `CommandHistoryMenu` object gets the `SelectionModel` for rendering the given list cell of `ListView`
7. The `select` method of the `SelectionModel` object is then called with the index passed as argument.


#### Usage Examples
1. User launches Notarius
2. User enters a non-empty command.
3. User re-accesses the previously entered command using the command history shortcuts:
    * Windows/Linux: `Ctrl + Up`/`Ctrl + Down` to move up/down the selection.
    * macOS: `Ctrl + Opt + Up`/ `Ctrl + Opt + Down` similarly.


#### Design Considerations

**Aspect: Types of input to save in the command history**

* **Alternative 1 (current choice):** Support addition of both invalid and valid commands, with duplicate handling for consecutively entered inputs
    * Pros: More user-friendliness, allows users to re-access and quickly re-edit past commands, if they have typed them wrong by accident, without having to retype the entire command.
    * Cons: May slightly clutter the command history with invalid commands if the user spams **different** invalid commands intentionally, which is not the intended behaviour.

* **Alternative 2:** Support addition of only valid commands
    * Pros: Allows users to find previously entered valid commands that they want to repeat.
    * Cons: Less user-friendly, since users will not be able to re-access previously entered commands that they have typed incorrectly, and will have to retype the entire command again.


### Note feature
The note feature allows the user to change and view notes. \
The user changes notes via the `note` command and the user views notes via the `viewnote` command.

#### Implementation Details

This is how a user changes their note via the `note` command:
1. The user inputs the command to change their note of a contact of a specific index.
2. A `NoteCommandParser` object invokes its `parse` method which parses the user input.
3. The `NoteCommand` object is created with the parsed prefix and specified index.
4. A `LogicManager` object invokes the `execute` method of the `NoteCommand` object.
5. The `execute` method of the `NoteCommand` object modifies the specified clientContact with a new note invokes the `setPerson`,
and `commit` methods of its `Model` argument to change the note of the person.
6. The `execute` method of the `NoteCommand` object returns a `CommandResult` object which stores the data regarding
   the completion of the `note` command.

This is how a user views their note via the `viewnote` command:
1. The user inputs the command to view a note of a contact of a specific index.
2. A `ViewNoteCommandParser` object invokes its `parse` method which parses the user input.
3. The `ViewNoteCommand` object is created with the specified index.
4. A `LogicManager` object invokes the `execute` method of the `ViewNoteCommand` object.
5. The `execute` method of the `ViewNoteCommand` object invokes the getFilteredPersonList of the `Model` and gets the note of the clientContact as the specified index and
   does the `commit` method of the `Model` as well.
6. The `execute` method of the `ViewNoteCommand` object returns a `CommandResult` object which stores the data regarding
   the completion of the `viewnote` command, if successful includes the note of the client contact at the specified index.

### Undo/redo feature
The `undo` and `redo` commands undoes and redoes other commands respectively. 

#### Implementation Details

* The proposed undo/redo mechanism is facilitated by `ModelState`. 
* The `ModelState` is a save state of the `Model`.
* The `ModelState` saves the `ReadOnlyAddressBook` and `Predicate<Person>` of the `Model`.
* 'ModelState' objects are stored in the `Model` as `stateHistory` which is an `ArrayList<ModelState>`.
* Undo/redo is facilitated by a `currentStatePointer` which points to the current `ModelState` in the `stateHistory`.

Additionally, the `Model` implements and exposes the following operations to facilitate the undo/redo process:
* `Model#commit()` — Saves the current `ModelState` in the `stateHistory`.
* `Model#undo()` — Restores the previous `ModelState` from its `stateHistory`.
* `Model#redo()` — Restores a previously undone `ModelState` from its `stateHistory`.

Given below is an example usage scenario and how the undo/redo mechanism behaves at each step.

Step 1. The user launches the application for the first time. The `stateHistory` will be initialised with the initial `ModelState` of the newly initialised `Model`, and the `currentStatePointer` pointing to that single `ModelState`.

![UndoRedoState0](images/UndoRedoState0.png)

Step 2. The user executes `delete 5` command to delete the 5th person in the address book of the `Model`. The `delete` command calls `Model#commit()`, causing the modified state of the address book after the `delete 5` command executes to be saved in the `stateHistory` as a `ModelState`, and the `currentStatePointer` is shifted to the newly inserted `ModelState`.

![UndoRedoState1](images/UndoRedoState1.png)

Step 3. The user executes `add n/David …​` to add a new person. The `add` command also calls `Model#commit()`, causing another modified address book state in the newly created `ModelState` to be saved into the `stateHistory`.

![UndoRedoState2](images/UndoRedoState2.png)

<div markdown="span" class="alert alert-info">:information_source: **Note:** If a command fails its execution, it will not call `Model#commit()`, so the `ModelState` will not be saved into the `stateHistory`.

</div>

Step 4. The user now decides that adding the person was a mistake, and decides to undo that action by executing the `undo` command. The `undo` command will call `Model#undo()`, which will shift the `currentStatePointer` once to the left, pointing it to the previous `ModelState`, and restores the `Model` to that state.

![UndoRedoState3](images/UndoRedoState3.png)

<div markdown="span" class="alert alert-info">:information_source: **Note:** If the `currentStatePointer` is at index 0 pointing to the initial `ModelState`, then there are no previous `ModelState` states to restore. The `undo` command uses `Model#hasUndo()` to check if this is the case. If so, it will return an error to the user rather
than attempting to perform the undo.

</div>

The following sequence diagram shows how an undo operation goes through the `Logic` component:

![UndoSequenceDiagram](images/UndoSequenceDiagram-Logic.png)
<div markdown="span" class="alert alert-info">:information_source: **Note:** The lifeline for `UndoCommand` should end at the destroy marker (X) but due to a limitation of PlantUML, the lifeline reaches the end of diagram.

</div>

The `redo` command does the opposite — it calls `Model#redo()`, which shifts the `currentStatePointer` once to the right, pointing to the previously undone `ModelState`, and restores the `Model` to that state.

<div markdown="span" class="alert alert-info">:information_source: **Note:** If the `currentStatePointer` is at index `stateHistory.size() - 1`, pointing to the latest `ModelState` state, then there are no undone `ModelState` to restore. The `redo` command uses `Model#hasRedo()` to check if this is the case. If so, it will return an error to the user rather than attempting to perform the redo.

</div>

Step 5. The user executes `clear`, which calls `Model#commit()`. Since the `currentStatePointer` is not pointing at the end of the `stateHistory`, all `ModelState` states after the `currentStatePointer` will be purged. Reason: It no longer makes sense to redo the `add n/David …​` command. This is the behavior that most modern desktop applications follow.

![UndoRedoState4](images/UndoRedoState4.png)

The following activity diagram summarizes what happens when a user executes a new command:

<img src="images/CommitActivityDiagram.png" width="250" />

--------------------------------------------------------------------------------------------------------------------

## **Documentation, logging, testing, configuration, dev-ops**

* [Documentation guide](Documentation.md)
* [Testing guide](Testing.md)
* [Logging guide](Logging.md)
* [Configuration guide](Configuration.md)
* [DevOps guide](DevOps.md)

--------------------------------------------------------------------------------------------------------------------

## **Appendix: Requirements**

### Product scope

**Target user profile**: Lawyers

* has a need to manage a significant number of contacts
* prefer desktop apps over other types
* can type fast
* prefers typing to mouse interactions
* is reasonably comfortable using CLI apps

**Value proposition**: manage contacts faster than a typical mouse/GUI driven app


### User stories

Priorities: High (must have) - `* * *`, Medium (nice to have) - `* *`, Low (unlikely to have) - `*`

| Priority | As a …​                                                           | I want to …​                                                      | So that I can…​                                                                             |
|----------|-------------------------------------------------------------------|-------------------------------------------------------------------|---------------------------------------------------------------------------------------------|
| `* * *`  | lawyer                                                            | list all contacts with their relevant details                     | easily peruse them                                                                          |
| `* * *`  | lawyer                                                            | add a contact's name                                              | identify the individual easily                                                              |
| `* * *`  | lawyer                                                            | add a contact's phone number                                      | contact them by phone                                                                       |
| `* * *`  | lawyer                                                            | add a contact's email                                             | contact them by email                                                                       |
| `* * *`  | lawyer                                                            | add a contact's address                                           | know where to mail legal documents physically to                                            |
| `* * *`  | lawyer                                                            | save my contacts to my _local system_                             | access them later after reopening the application                                           |
| `* * *`  | lawyer with many clients                                          | search for contacts                                               | easily find out their contact information                                                   |
| `* * *`  | lawyer                                                            | delete contacts                                                   | remove client contacts that I no longer need                                                |
| `* * *`  | lawyer                                                            | access my contacts without internet                               | so that I can continue to work effectively in places with limited to no internet connection |
| `* *`    | busy lawyer who is working with multiple clients at the same time | add notes to contacts                                             | keep track of their relevant case-related details, preferences, and personal details        |
| `* *`    | busy lawyer who is working with multiple clients at the same time | view a contact's notes                                            | see their relevant case-related details, preferences, and personal details                  |
| `* *`    | lawyer                                                            | sort the contacts                                                 | improve the organisation of my client contacts                                              |
| `* *`    | forgetful lawyer                                                  | pin important clients                                             | look up their information faster                                                            |
| `* *`    | lawyer                                                            | unpin currently pinned clients                                    | keep my pinned list of clients up to date                                                   |
| `* *`    | lawyer who can type fast                                          | re-access previously entered commands quickly                     | save time by not typing them again                                                          |
| `* *`    | lawyer with many clients                                          | delete multiple client contacts at once                           | clear clients from past cases faster and more conveniently                                  |
| `* *`    | forgetful lawyer                                                  | view a quick help summary for certain commands                    | quickly relearn how to perform certain commands in case I forgot how to use them            |
| `* *`    | lawyer                                                            | edit client contact details                                       | keep client contact information up to date                                                  |
| `* *`    | lawyer trying the application for the first time                  | clear all the client contact data                                 | start fresh from a clean state                                                              |
| `* *`    | careless lawyer                                                   | undo my previous commands                                         | easily revert my mistakes                                                                   |
| `* *`    | careless lawyer                                                   | redo my previous commands                                         | easily revert my mistakes from undoing                                                      |
| `* *`    | lawyer                                                            | tag contacts (e.g., "Plaintiff", "Defendant", "Under Review")     | remember their roles easily                                                                 |
| `* *`    | lawyer                                                            | set reminders to follow up with contacts                          | make sure to not miss an important check-in                                                 |
| `* *`    | lawyer                                                            | tag multiple contacts at once                                     | categorise them for my needs more efficiently and conveniently                              |
| `* *`    | lawyer                                                            | add multiple tags to a contact                                    | organise my contacts neatly and not have to keep tagging the same contact multiple times    |
| `* *`    | impatient lawyer                                                  | get the output of my commands quickly and responsively            | save time without having to wait long for the command output                                |
| `* *`    | lawyer                                                            | have a user-friendly and uncluttered interface to navigate around | focus on my legal work without getting distracted by complicated or cluttered visuals       |
| `*`      | lawyer                                                            | have my notes be automatically time-stamped                       | keep track of when notes were created                                                       |
| `*`      | busy lawyer                                                       | use command aliases to enter commands faster                      | save time and improve efficiency                                                            |
| `*`      | lawyer                                                            | add general post-it notes                                         | store information that is not related to any case or contact                                |
| `*`      | lawyer                                                            | assign contacts to specific cases                                 | keep track of all clients involved in a legal matter                                        |
| `*`      | busy lawyer                                                       | view all contacts of specific cases                               | quickly access their case details when needed                                               |
| `*`      | lawyer                                                            | unlink contacts related from cases                                | update case information when necessary                                                      |
| `*`      | lawyer                                                            | add notes to cases                                                | view case information when needed                                                           |

### Use cases

(For all use cases below, the **System** is `Notarius` and the **Actor** is the `User`, unless specified otherwise)

**System**: `Notarius`

**Actor**: `User`

**Use Case**: `UC01 - Deleting client contacts`

**Guarantees**: `If MSS reaches step 4, the requested client contact(s) will be deleted`

**MSS**:
1. User requests to list contacts.
2. Notarius displays a list of contacts.
3. User requests to delete specific contacts in the list.
4. Notarius deletes the contacts and confirms that the contacts have been deleted.

   Use case ends.

**Extensions**:

* 1a. Notarius detects an invalid list command from the user.
  * 1a1. Notarius alerts the user about the error.
  * 1a2. User retypes the command.
  * Steps 1a-1a2 are repeated until the command format is valid.
  * Use case resumes from step 2.

* 3a. Notarius is unable to find some of the specified contact(s).
  * 3a1. Notarius alerts the user about the error.
  * 3a2. User retypes the command.
  * Steps 3a-3a2 are repeated until the specified contact(s) exist.
  * Use case resumes from step 4.

* 3b. Notarius uncovers a prefix with an empty value.
  * 3b1. Notarius alerts the user about the issue.
  * 3b2. User retypes the command with a non-empty value for the specified prefix.
  * Steps 3b-3b2 are repeated until the prefix is no longer empty.
  * Use case resumes from step 4.

* 3c. Notarius uncovers some invalid contact identifiers.
  * 3c1. Notarius alerts the user about the issue.
  * 3c2. User retypes the command with a valid contact identifier format.
  * Steps 3c-3c2 are repeated until the contact identifier is valid.
  * Use case resumes from step 4.


**System**: `Notarius`

**Actor**: `User`

**Use Case**: `UC02 - Adding client contacts`

**Guarantees**: `If MSS reaches step 3, the client contact is successfully added to Notarius.`

**MSS**:
1. User opens the application and requests to add a client contact.
2. User enters the `add` command with all required fields (e.g., name, phone number, email, and address).
3. Notarius adds the client contact and confirms the addition.

   Use case ends.

**Extensions**:

* 2a. User omits one or more required fields in the command.
  * 2a1. Notarius alerts the user about the missing fields.
  * 2a2. User retypes the command with all required fields.
  * Use case resumes from step 3.

* 2b. User enters a contact with a phone number that already exists in the system.
  * 2b1. Notarius alerts the user that a duplicate contact exists.
  * 2b2. User may choose to modify the phone number or cancel the action.
  * Use case resumes from step 3 if the user modifies and resubmits the command.

* 2c. User enters an invalid phone number or email format.
  * 2c1. Notarius alerts the user about the incorrect format.
  * 2c2. User retypes the command with valid formats.
  * Use case resumes from step 3.

* 2d. User adds optional fields (e.g., tags or notes).
  * 2d1. Notarius includes those fields in the newly created contact.
  * Use case resumes from step 3.




**System**: `Notarius`

**Actor**: `User`

**Use Case**: `UC03 - Editing a contact`

**Guarantees**: `If MSS reaches step 2, the contact will have the specified field updated correctly to the new value`

**MSS**:
1. User requests to edit field of a contact given by their id.
2. Notarius updates that field to the new value and confirms the contact has been edited.

   Use case ends.

**Extensions**:
* 1a. Notarius is unable to find the specified contact.
  * 1a1. Notarius alerts the user about the error.
  * 1a2. User retypes the command.
  * Steps 1a-1a2 are repeated until the contact specified exists.
  * Use case resumes from step 2.

* 1b. Notarius uncovers an empty field description.
  * 1b1. Notarius alerts the user about the issue.
  * 1b2. User retypes the command with a non-empty value for the specified field.
  * Steps 1b-1b2 are repeated until the field is no longer empty.
  * Use case resumes from step 2.

* 1c. Notarius uncovers that the format of the field the user entered is invalid.
  * 1c1. Notarius alerts the user about the error.
  * 1c2. User retypes the command with a valid field format.
  * Steps 1c-1c2 are repeated until the field format is valid.
  * Use case resumes from step 2.

* 1d. Notarius uncovers an invalid contact identifier.
  * 1d1. Notarius alerts the user about the issue.
  * 1d2. User retypes the command with a valid contact identifier format.
  * Steps 1d-1d2 are repeated until the contact identifier is valid.
  * Use case resumes from step 2.



**System**: `Notarius`

**Use Case**: `UC04 - Adding a note to contact`

**Actor**: `User`

**Guarantees**: `A new note is added to the contact.`

**MSS**:

1. User requests to add a note to a contact.
2. Notarius adds the note to the contact’s list of notes and confirms the successful addition of the note.

   Use case ends.

**Extensions**:

* 1a. Notarius uncovers a missing description field in the entered input.
  * 1a1. Notarius displays the error message.
  * 1a2. User retypes the command with the description field.
  * Use case resumes from step 2.

* 1b. Notarius is unable to find the specified contact.
  * 1b1. Notarius alerts the user about the error.
  * 1b2. User retypes the command.
  * Steps 1b-1b2 are repeated until the contact specified exists.
  * Use case resumes from step 2.

* 1c. Notarius uncovers an invalid note description.
  * 1c1. Notarius alerts the user about the error.
  * 1c2. User retypes the command with a valid note description format.
  * Steps 1c-1c2 are repeated until the note description format is valid.
  * Use case resumes from step 2.

* 1d. Notarius uncovers an empty field description.
  * 1d1. Notarius alerts the user about the issue.
  * 1d2. User retypes the command with a non-empty value for the specified field.
  * Steps 1d-1d2 are repeated until the field is no longer empty.
  * Use case resumes from step 2.

* 1e. Notarius uncovers an invalid contact identifier.
  * 1e1. Notarius alerts the user about the issue.
  * 1e2. User retypes the command with a valid contact identifier format.
  * Steps 1e-1e2 are repeated until the contact identifier is valid.
  * Use case resumes from step 2.

**System**: `Notarius`

**Use Case**: `UC05 - Editing a note of a contact`

**Actor**: `User`

**Guarantees**: `The specified fields of the note are updated to the correct values.`

**MSS**:

1. User requests to edit a field of a specified note of a contact.
2. Notarius updates the note and confirms the note has been successfully edited.

   Use case ends.

**Extensions**:

* 1a. Notarius uncovers an invalid note identifier.
  * 1a1. Notarius alerts the user about the issue.
  * 1a2. User retypes the command with a valid note identifier format.
  * Steps 1a-1a2 are repeated until the contact identifier is valid.
  * Use case resumes from step 2.

* 1b. Notarius is unable to find the specified contact.
  * 1b1. Notarius alerts the user about the error.
  * 1b2. User retypes the command.
  * Steps 1b-1b2 are repeated until the contact specified exists.
  * Use case resumes from step 2.

* 1c. Notarius is unable to find the specified note.
  * 1c1. Notarius alerts the user of the error.
  * 1c2. User retypes the command.
  * Steps 1c-1c2 are repeated until the specified note exists.
  * Use case resumes from step 2.

* 1d. Notarius uncovers an invalid note description.
  * 1d1. Notarius alerts the user about the error.
  * 1d2. User retypes the command with a valid note description format.
  * Steps 1d-1d2 are repeated until the note description is valid.
  * Use case resumes from step 2.

* 1e. Notarius uncovers an empty field description.
  * 1e1. Notarius alerts the user about the issue.
  * 1e2. User retypes the command with a non-empty value for the specified field.
  * Steps 1e-1e2 are repeated until the field is no longer empty.
  * Use case resumes from step 2.

* 1f. Notarius uncovers an invalid contact identifier.
  * 1f1. Notarius alerts the user about the issue.
  * 1f2. User retypes the command with a valid contact identifier format.
  * Steps 1f-1f2 are repeated until the contact identifier is valid.
  * Use case resumes from step 2.

**System**: `Notarius`

**Actor**: `User`

**Use Case**: `UC06 - Deleting a note of a contact.`

**Guarantees**: `The specified note is deleted successfully.`

**MSS**:

1. User specifies the note of a contact to delete.
2. System deletes the note and confirms the successful deletion.

   Use case ends.

**Extensions**:

* 1a. Notarius is unable to find the specified note.
  * 1a1. Notarius alerts the user of the error.
  * 1a2. User retypes the command.
  * Steps 1a-1a2 are repeated until the specified note exists.
  * Use case resumes from step 2.

* 1b. Notarius uncovers an invalid note identifier.
  * 1b1. Notarius alerts the user about the issue.
  * 1b2. User retypes the command with a valid note identifier format.
  * Steps 1b-1b2 are repeated until the contact identifier is valid.
  * Use case resumes from step 2.

* 1c. Notarius is unable to find the specified contact.
  * 1c1. Notarius alerts the user about the error.
  * 1c2. User retypes the command.
  * Steps 1c-1c2 are repeated until the contact specified exists.
  * Use case resumes from step 2.

* 1d. Notarius uncovers an invalid contact identifier.
  * 1d1. Notarius alerts the user about the issue.
  * 1d2. User retypes the command with a valid contact identifier format.
  * Steps 1d-1d2 are repeated until the contact identifier is valid.
  * Use case resumes from step 2.

**System**: `Notarius`

**Actor**: `User`

**Use Case**: `UC07 - Getting all notes belonging to a contact`

**Guarantees**: `All notes belonging to the specified contact are displayed.`

**MSS**:

1. User requests for the notes of a contact.
2. Notarius displays all notes belonging to the contact.

   Use case ends.

**Extensions**:

* 1a. Notarius is unable to find the specified contact.
  * 1a1. Notarius alerts the user about the error.
  * 1a2. User retypes the command.
  * Steps 1a-1a2 are repeated until the contact specified exists.
  * Use case resumes from step 2.

* 1b. Notarius uncovers an invalid contact identifier.
  * 1b1. Notarius alerts the user about the issue.
  * 1b2. User retypes the command with a valid contact identifier format.
  * Steps 1b-1b2 are repeated until the contact identifier is valid.
  * Use case resumes from step 2.

* 2a. Notarius cannot find any notes related to the contact.
  * 2a1. Notarius displays a blank note.
  * Use case ends.

**System**: `Notarius`

**Actor**: `User`

**Use Case**: `UC08 - Accessing an input from the command history`

**Preconditions**: `Command history is open.`

**MSS**:

1. User selects a command input from the command history.
2. Notarius prepares the selected command to be entered.
3. User enters the command.
4. Notarius executes the command and closes the command history.

   Use case ends.

**extensions**

* 1a. Notarius is unable to find any command in the history.
    * 1a1. Notarius alerts the user with a message.
    * 1a2. User enters a new command.
    * Use case resumes from step 4.

* 3a. User requests to edit the command input with a new value.
    * 3a1. Notarius updates the selected command input with the new value.
    * Use case resumes from step 3.

* *a. At any time, user requests to close the command history.
    * *a1. Notarius closes the command history.
    * Use case ends.

**System**: `Notarius`

**Actor**: `User`

**Use Case**: `UC09 - Sorting the contacts list`

**Guarantees**: `If MSS reaches step 3, the user has successfully sorted the contacts list by a specified prefix.`

**MSS**:

1. User requests to sort Notarius by a specified prefix.
2. Notarius updates the contacts list in the sorted order.
3. Notarius confirms that the contacts list has been successfully sorted.

   Use case ends.

**Extensions**:

* 1a. Notarius detects a missing prefix in the entered input.
  * 1a1. Notarius displays the error message.
  * 1a2. User re-enters a new command with a specified prefix.
  * Steps 1a1 - 1a2 are repeated until a valid prefix is input by the User.
  * Use case resumes from step 2.

* 1b. Notarius detects an invalid prefix in the entered input.
  * 1b1. Notarius displays the error message.
  * 1b2. User re-enters a new command with a specified prefix.
  * Steps 1b1 - 1b2 are repeated until a valid field is input by the User.
  * Use case resumes from step 2.

* 1c. User enters extra spaces or invalid format in the entered input.
  * 1c1. Notarius displays an error message.
  * 1c2. User re-enters a new command with properly formatted command.
  * Steps 1c1 - 1c2 are repeated until a valid command is input by the User.
  * Use case resumes from step 2.

* 1d. User enters duplicate prefixes in the entered input.
  * 1d1. Notarius displays an error message.
  * 1d2. User re-enters a new command with no duplicate prefixes.
  * Steps 1d1 - 1d2 are repeated until a valid command with no duplicate prefixes is input by the User.
  * Use case resumes from step 2.



**System**: `Notarius`

**Actor**: `User`

**Use Case**: `UC10 - Clearing the contacts list`

**Guarantees**: `If MSS reaches step 3, the user has successfully cleared the contacts list.`

**MSS**:

1. User requests to clear the data in the contacts list.
2. Notarius updates the data in the contacts list.
3. Notarius confirms that the data in the contacts list has been cleared.

   Use case ends.

**System**: `Notarius`

**Actor**: `User`

**Use Case**: `UC11 - Listing all contacts`

**Guarantees**: `If MSS reaches step 3, the user has successfully listed all the contacts.`

**MSS**:

1. User requests to list all contacts.
2. Notarius displays all relevant contacts.
3. Notarius confirms that all relevant contacts has been successfully listed.

   Use case ends.


**System**: `Notarius`

**Actor**: `User`

**Use Case**: `UC12 - Displaying Help Information`

**Guarantees**: `If MSS reaches step 2, the requested help information will be displayed.`

**MSS**:

1. User requests help by entering the help command. 
2. Notarius displays a help window with general usage instructions.

   Use case ends.

**Extensions**:

* 1a. User requests help for a specific command. 
  * 1a1. Notarius displays detailed usage information for the specified command.<br>
    Use case ends.

* 1b.  User enters an invalid command name. 
  * 1b1. Notarius alerts the user with an error message: "Unknown command! Use help to see available commands."
  * 1b2. User retypes the command with a valid usgae.<br>
    Steps 1b1-1b2 are repeated until a valid command is entered.<br>
    Use case resumes from step 1a1.

**System**: `Notarius`

**Actor**: `User`

**Use Case**: `UC13 - Finding a Contact`

**Guarantees**: `If MSS reaches step 3, a list of matching contacts will be displayed.`

**MSS**:

1. User requests to find contacts by entering the find command with specified fields and keywords. 
2. Notarius searches for contacts whose fields contain any of the given keywords, 
allowing minor typos (up to a Levenshtein distance of 2) in the name, email, and address fields only. 
3. Notarius displays a list of matching contacts with index numbers.

   Use case ends.


**Extensions**:

* 1a. User enters an invalid search format. 
  * 1a1. Notarius alerts the user with an error message about the incorrect format. 
  * 1a2. User retypes the command following the correct format.<br>
    Steps 1a1-1a2 are repeated until the command format is valid.<br>
    Use case resumes from step 2.
* 1b. User enters multiple search fields. 
  * 1b1. Notarius searches for contacts that match any of the 
  specified fields (name, phone, email, address, or tags).<br>
    Use case resumes from step 3.
* 1c. User enters a keyword with minor typos in the phone or tag fields. 
  * 1c1. Notarius does not apply typo correction for phone numbers or tags. 
  * 1c2. If an exact match is not found, Notarius displays a message indicating no results were found.<br>
    Use case ends.
* 1d. User enters a keyword with minor typos in the name, email, or address fields. 
  * 1d1. Notarius applies fuzzy matching (Levenshtein distance of up to 2) for name, email, and address fields.<br>
    Use case resumes from step 3.

**System**: `Notarius`

**Actor**: `User`

**Use Case**: `UC14 - Pinning a client contact`

**Guarantees**: `If MSS reaches step 3, the client contact is marked as pinned.`

**MSS**:

1. User requests to pin a contact in the current contact list.
2. User enters the `pin` command followed by the index of the contact to pin.
3. Notarius marks the contact as pinned and confirms the action with a success message.

   Use case ends.

**Extensions**:

* 2a. User omits the index in the pin command.
  * 2a1. Notarius alerts the user that an index must be provided.
  * 2a2. User retypes the command with a valid index.
  * Use case resumes from step 3.

* 2b. User enters an index that is out of range.
  * 2b1. Notarius alerts the user that the index is invalid.
  * 2b2. User retypes the command with a valid index.
  * Use case resumes from step 3.

* 3a. The contact is already pinned.
  * 3a1. Notarius notifies the user that the contact is already pinned.
  * Use case ends.


**System**: `Notarius`

**Actor**: `User`

**Use Case**: `UC15 - Unpinning a client contact`

**Guarantees**: `If MSS reaches step 3, the client contact is marked as unpinned.`

**MSS**:

1. User requests to unpin a contact in the current contact list.
2. User enters the `unpin` command followed by the index of the contact to unpin.
3. Notarius marks the contact as unpinned and confirms the action with a success message.

   Use case ends.

**Extensions**:

* 2a. User omits the index in the unpin command.
  * 2a1. Notarius alerts the user that an index must be provided.
  * 2a2. User retypes the command with a valid index.
  * Use case resumes from step 3.

* 2b. User enters an index that is out of range.
  * 2b1. Notarius alerts the user that the index is invalid.
  * 2b2. User retypes the command with a valid index.
  * Use case resumes from step 3.

* 3a. The contact is already unpinned.
  * 3a1. Notarius notifies the user that the contact is already unpinned.
  * Use case ends.



### Non-Functional Requirements

1. Should work on any _mainstream OS_ as long as it has Java `17` or above installed.
2. Should be able to hold up to 1000 contacts without a noticeable lag in user requests.
3. A user with _above average typing speed_ for regular English text (i.e. not code, not system admin commands) should be able to accomplish most of the tasks faster using commands than using the mouse.
4. Data should be stored locally as human editable file.
5. Software should work without an installer.
6. GUI should work well with standard screen resolutions 1920x1080 and higher, and for screen scales 100% and 125%.
7. GUI should be usable for resolutions 1280x720 and higher, and for screen scales 150%.
8. Application should come packaged as a single jar file.
9. The `.jar/.zip` file should not exceed 100 MB.
10. Documents packaged with the application should each not exceed 15 MB per file.
11. The application should respond within 5 seconds to any user request.

### Glossary

| **Terms**                  | **Meaning**                                                                                                                                            |
|----------------------------|--------------------------------------------------------------------------------------------------------------------------------------------------------|
| Mainstream OS              | Windows, Linux, Unix, MacOS.                                                                                                                           |
| Above-average typing speed | ≥ 60 words per minute.                                                                                                                                 |
| Crucial client information | Important client information such as name, phone number, email, address, tags, as well as notes stored that could contain legal information for cases. |
| Local system               | The user's computer that they are using to run the application.                                                                                        |
| Cases (in law)             | The legal disputes that lawyers work on that involve many parties.                                                                                     |
| User Request               | The commands the user gives to Notarius via the command line interface.                                                                                |
| MSS                        | Main Success Scenario.                                                                                                                                 |
| API                        | Application Programming Interface.                                                                                                                     |
| GUI                        | Graphic User Interface.                                                                                                                                |
| CLI                        | Command Line Interface.                                                                                                                                |
| JAR                        | A packed file format used in Java that contains compiled Java code to enable easy distribution, portability, and execution.                            |
| JSON                       | JavaScript Object Notation, a lightweight data format widely used for storing and exchanging structured data.                                          |

--------------------------------------------------------------------------------------------------------------------

## **Appendix: Instructions for manual testing**

Given below are instructions to test the app manually.

<div markdown="span" class="alert alert-info">:information_source: **Note:** These instructions only provide a starting point for testers to work on;
testers are expected to do more *exploratory* testing.

</div>

### Launch and shutdown

1. Initial launch

   1. Download the jar file and copy into an empty folder

   1. Double-click the jar file Expected: Shows the GUI with a set of sample contacts. The window size may not be optimum.

1. Saving window preferences

   1. Resize the window to an optimum size. Move the window to a different location. Close the window.

   1. Re-launch the app by double-clicking the jar file.<br>
       Expected: The most recent window size and location is retained.

### Deleting client contacts

Each test case in this feature section (labelled "Test case") should be independent.

1. Deleting a single client contact while all persons are being shown

   1. Prerequisites for each test case: List all persons using the `list` command. There should be **at least** 6 contacts in the list. Otherwise, use the `add` command to add more client contacts. Take note that duplicate emails (ignoring letter casing) are not allowed in Notarius.

   2. Test case: `delete 1`<br>
      Expected: First client contact is deleted from the list. Details of the deleted contact shown in the status message. Timestamp in the status bar is updated.

   3. Test case: `delete 0`<br>
      Expected: No person is deleted. Error details shown in the status message. Status bar remains the same.

   4. Other incorrect delete commands to try: `delete`, `delete x`, `...` (where x is larger than the list size)<br>
      Expected: Similar to previous.
   
2. Deleting consecutive client contacts while all persons are being shown

   1. Prerequisites for each test case: List all persons using the `list` command, ensuring that there are **exactly** 6 contacts in the list. Otherwise, use the `add` command to add more client contacts. Take note that duplicate emails (ignoring letter casing) are not allowed in Notarius.

   1. Test case: `delete i/1-3`<br>
      Expected: First three client contacts are deleted from the list. Details of the deleted contacts shown in the status message. Timestamp in the status bar is updated.
   
   1. Test case: `delete  i/1-1`<br>
      Expected: First client contact is deleted from the list. Details of the deleted contact shown in the status message. Timestamp in the status bar is updated.

   1. Test case: `delete i/0-2`<br>
      Expected: No person is deleted. Error details shown in the status message. Status bar remains the same.
   
   1. Test case: `delete i/1-9`<br>
      Expected: No person is deleted. Error details shown in the status message. Status bar remains the same.

   1. Test case: `delete i/6-1`<br>
      Expected: No person is deleted. Error details shown in the status message. Status bar remains the same.

3. Deleting the first and last client contact in the contact list while all client contacts are shown.

   1. Prerequisites for each test case: List all persons using the `list` command, ensuring that there are **exactly** 6 contacts in the list. Otherwise, use the `add` command to add more client contacts. Take note that duplicate emails (ignoring letter casing) are not allowed in Notarius.

   1. Test case: `delete i/1 6`<br>
      Expected: First and last client contacts are deleted from the list. Details of the deleted contacts shown in the status message. Timestamp in the status bar is updated.
   
   1. Test case: `delete i/1 1 6 6 6`<br>
      Expected: First and last client contacts are deleted from the list. Details of the deleted contacts shown in the status message. Timestamp in the status bar is updated.
   
   1. Test case: `delete i/0 7`<br>
      Expected: No person is deleted. Error details shown in the status message. Status bar remains the same.

### Command history

Each test case in this feature section (labelled "Test case") should be independent of each other.<br>
**Important**: For the key combinations specified, macOS users should use `Ctrl + Opt + Up`/`Ctrl + Opt + Down` respectively instead of `Ctrl + Up`/`Ctrl + Down`.

1. Saving command history

   1. Prerequisites for each test case: 
        * No command should be entered into the command box yet (and thus the command history should be empty). Otherwise, relaunch the application.
        * There should be **exactly** 6 contacts in the list. Otherwise, use the `add` command to add more client contacts. Take note that duplicate emails (ignoring letter casing) are not allowed in Notarius.
        * **None** of the contacts should have an email equal to `test@email.com`, **ignoring** letter casing. Otherwise, delete that contact using `delete` and add a new contact that does not have a duplicate email.

   1. Test case: `delete 1`<br>
      Expected: The command history is updated with the command text "delete 1". The command history is displayed when the user presses `Ctrl + Up` or `Ctrl + Down`.

   1. Test case: `delete 1` followed by `add n/notarius p/1231 e/test@email.com a/blk 123 abc` <br>
      Expected: The command history is updated with the command texts `add n/notarius p/1231 e/test@email.com a/blk 123 abc` at the top of the command history list and `delete 1` below it.

   1. Test case: `list` followed by `list` <br>
      Expected: The command history is updated with the command text "list", but it will be shown with no **consecutive** duplicates when open.
    
   1. Test case: `delete 1` followed by: `adddd n/typo p/123 e/test@email.com a/test blk` <br>
      Expected: The command history is updated with the invalid command: `adddd n/typo p/123 e/test@email.com a/test blk` at the top of the command history and the valid command: `delete 1` below it.

### Finding a person

1. Finding a person while all persons are being shown
   1. Prerequisites: List all persons using `list` command. Multiple persons in the list.
   2. Test case: `find n/"Alice"` <br>
      Expected: Displays all contacts with names that match "Alice" (case-insensitive) or have a name with levenshtein distance <= 2 to "ALICE".
   3. Test case: `find n/"Alice" "Bob"` <br>
      Expected: Displays all contacts with names containing either "Alice" or "Bob".
   4. Test case: `find n/"Alice" e/"alice@email.com" a/"Bedok Central"` <br>
      Expected: Displays all contacts where any of the fields match or have a levenshtein distance <= 2 from each keyword.
   5. Test case: `find t/"client" p/"12345678"` <br>
      Expected: Displays contacts that exactly match either tag "client" or phone "12345678".
   6. Test case: `find n/"NonExistentName"` <br>
      Expected: "0 persons listed!" message is displayed.

### Displaying help

1. Showing help in Notarius
   1. Prerequisites: Notarius is open and running
   2. Test case: `help` <br>
      Expected: A help window appears displaying instructions for using the application. The status message confirms that the help window has been opened.
   3. Test case: `help find` <br>
      Expected: The application displays detailed instructions for the find command, including expected parameters and format. 
   4. Test case: `help delete` <br>
      Expected: The application displays detailed instructions for the delete command, including expected parameters and format.
   5. Test case: `help meeee` (invalid command) <br>
      Expected: Error message: "Unknown command! Use 'help' to see available commands."



### Sorting contacts list

1. Sorting contacts list in Notarius
   1. Prerequisites: Notarius contains a list of contacts.
   2. Test case: `sort n/`<br>
   Expected: Displays all contacts sorted by names in ascending order.
   3. Test case: `sort p/`<br>
   Expected: Displays all contacts sorted by phone numbers in ascending order.
   4. Test case: `sort e/`<br>
   Expected: Displays all contacts sorted by email addresses in ascending order.
   5. Test case: `sort a/`<br>
   Expected: Displays all contacts sorted by addresses in ascending order.
   6. Test case: `sort t/`<br>
   Expected: Displays all contacts sorted by tags in ascending order.
   7. Test case: `sort t/ n/`<br>
   Expected: Displays all contacts sorted by tags, followed by names in ascending order.
   8. Test case: `sort t/ p/`<br>
   Expected: Displays all contacts sorted by tags, followed by phone numbers in ascending order.
   9. Test case: `sort t/ e/`<br>
   Expected: Displays all contacts sorted by tags, followed by email addresses in ascending order.
   10. Test case: `sort t/ a/`<br>
   Expected: Displays all contacts sorted by tags, followed by addresses in ascending order.

### Listing all contacts

1. List all contacts

   1. Test case: `list`<br>
      Expected: Displays the whole contacts list.

### Clearing all contacts

1. Clear all contacts 

  1. Test case: `clear`<br>
     Expected: Clears the whole contacts list.

### Saving data

1. Dealing with missing/corrupted data files

   1. _{explain how to simulate a missing/corrupted file, and the expected behavior}_

1. _{ more test cases …​ }_

## **Appendix: Planned Enhancements**:

### 1. Allow for international phone number format to be entered

#### Current:
In phone input fields, user only can enter a number. This restricts the user from being able to enter country codes.
This would reduce the application's usefulness as an address book application due to its limitation of storing
international client contacts. 

#### Planned:
To enhance usability and global compatibility. We should allow the user to enter the country code along with the phone number 
in phone input fields.

### 2. Bulk tag deletion capability

#### Current:
Via the edit command, all tags can be deleted or tags can be replaced with new ones. 
However, If a singular client contact has many tags and the 
user wants to delete a few tags from them, this would be decently cumbersome as the user has to retype in the tags
they do not want to replace.

#### Planned:
Add a command to delete multiple tags from a client contact.

### 3. Support for longer notes.

#### Current:
Notes are entered through a command line and are designed to write short and simple notes. However, users may 
want to write longer notes with more formatting options. Longer notes may be cumbersome experience to view in the
command output.

#### Planned:
If we want to stick fully to a CLI, we can add longer multi-line notes by using a prompt-based input technique where 
the user can enter line after line by using the `note` command. When the user wants to stop entering lines of the note
they can type the command `donenote`. This can be enhanced by allowing formatting options such as bolding. Long notes
can also be displayed better by making the command output collapsible.

### 4. More specific error messages for `delete` command.

#### Current:
When the delete command fails to delete specified contact(s) due to an error in the command parsing phase,
the error message shows "Invalid command format!" followed by the delete command usage, instead of providing
useful information on why the command failed, which may be problematic since the command could fail for multiple reasons
besides having invalid index(s) (i.e. `INDEX` specified is not a positive integer between 1 and 2147483647 inclusive), which
is already a known issue.

The additional reasons include exceeding the maximum number of unique indexes that can be deleted of 100, or when `START_INDEX` > `END_INDEX` for the range-format.

#### Planned:
<<<<<<< HEAD
The application should be able to provide more informative error messages such as "Maximum number of contacts exceeded" when
the maximum number of unique indexes specified for deletion exceeds 100, or for range-formats, when the start index and end index do not conform to the constraints
specified in the user guide.

### 6. Selecting a client contact in contact list

#### Current:
When a new command is called, the selected contact in the contact list will be unselected by the application.

#### Planned:
The client contact will still be selected even though a new command is called. In addition, users can have the option to select or unselect the client contact.
=======
The application should provide more informative and specific error messages that contain the reason for failing to delete contact(s),
such as when the number of unique indexes to be deleted exceeds 100 (e.g., "Maximum number of contacts exceeded").

It should also display relevant error messages when the indexes specified in the format do not comply with the constraints
specified in the user guide for their respective formats. For example, displaying that the start and end index of a ranged-delete 
is out-of-order when `START_INDEX` is greater than `END_INDEX`, or displaying which specified index was invalid if multiple indexes are provided.
>>>>>>> 3c31b820
<|MERGE_RESOLUTION|>--- conflicted
+++ resolved
@@ -1365,7 +1365,7 @@
 The additional reasons include exceeding the maximum number of unique indexes that can be deleted of 100, or when `START_INDEX` > `END_INDEX` for the range-format.
 
 #### Planned:
-<<<<<<< HEAD
+
 The application should be able to provide more informative error messages such as "Maximum number of contacts exceeded" when
 the maximum number of unique indexes specified for deletion exceeds 100, or for range-formats, when the start index and end index do not conform to the constraints
 specified in the user guide.
@@ -1377,11 +1377,10 @@
 
 #### Planned:
 The client contact will still be selected even though a new command is called. In addition, users can have the option to select or unselect the client contact.
-=======
+
 The application should provide more informative and specific error messages that contain the reason for failing to delete contact(s),
 such as when the number of unique indexes to be deleted exceeds 100 (e.g., "Maximum number of contacts exceeded").
 
 It should also display relevant error messages when the indexes specified in the format do not comply with the constraints
 specified in the user guide for their respective formats. For example, displaying that the start and end index of a ranged-delete 
 is out-of-order when `START_INDEX` is greater than `END_INDEX`, or displaying which specified index was invalid if multiple indexes are provided.
->>>>>>> 3c31b820
