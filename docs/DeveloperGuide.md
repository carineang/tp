---
layout: page
title: Developer Guide
---
* Table of Contents
{:toc}

--------------------------------------------------------------------------------------------------------------------

## **Acknowledgements**

* Notarius is based on the AddressBook-Level3 project created by the [SE-EDU initiative](https://se-education.org/).

--------------------------------------------------------------------------------------------------------------------

## **Setting up, getting started**

Refer to the guide [_Setting up and getting started_](SettingUp.md).

--------------------------------------------------------------------------------------------------------------------

## **Design**

<div markdown="span" class="alert alert-primary">

:bulb: **Tip:** The `.puml` files used to create diagrams in this document `docs/diagrams` folder. Refer to the [_PlantUML Tutorial_ at se-edu/guides](https://se-education.org/guides/tutorials/plantUml.html) to learn how to create and edit diagrams.
</div>

### Architecture

<img src="images/ArchitectureDiagram.png" width="280" />

The ***Architecture Diagram*** given above explains the high-level design of the App.

Given below is a quick overview of main components and how they interact with each other.

**Main components of the architecture**

**`Main`** (consisting of classes [`Main`](https://github.com/se-edu/addressbook-level3/tree/master/src/main/java/seedu/address/Main.java) and [`MainApp`](https://github.com/se-edu/addressbook-level3/tree/master/src/main/java/seedu/address/MainApp.java)) is in charge of the app launch and shut down.
* At app launch, it initializes the other components in the correct sequence, and connects them up with each other.
* At shut down, it shuts down the other components and invokes cleanup methods where necessary.

The bulk of the app's work is done by the following four components:

* [**`UI`**](#ui-component): The UI of the App.
* [**`Logic`**](#logic-component): The command executor.
* [**`Model`**](#model-component): Holds the data of the App in memory.
* [**`Storage`**](#storage-component): Reads data from, and writes data to, the hard disk.

[**`Commons`**](#common-classes) represents a collection of classes used by multiple other components.

**How the architecture components interact with each other**

The *Sequence Diagram* below shows how the components interact with each other for the scenario where the user issues the command `delete 1`.

<img src="images/ArchitectureSequenceDiagram.png" width="574" />

Each of the four main components (also shown in the diagram above),

* defines its *API* in an `interface` with the same name as the Component.
* implements its functionality using a concrete `{Component Name}Manager` class (which follows the corresponding API `interface` mentioned in the previous point.

For example, the `Logic` component defines its API in the `Logic.java` interface and implements its functionality using the `LogicManager.java` class which follows the `Logic` interface. Other components interact with a given component through its interface rather than the concrete class (reason: to prevent outside component's being coupled to the implementation of a component), as illustrated in the (partial) class diagram below.

<img src="images/ComponentManagers.png" width="300" />

The sections below give more details of each component.

### UI component

The **API** of this component is specified in [`Ui.java`](https://github.com/se-edu/addressbook-level3/tree/master/src/main/java/seedu/address/ui/Ui.java)

![Structure of the UI Component](images/UiClassDiagram.png)

The UI consists of a `MainWindow` that is made up of parts such as `CommandBox`, `ResultDisplay`, `PersonListPanel`, 
`PersonDetailPanel`, `StatusBarFooter` and `HelpWindow`. All these, including the `MainWindow`, inherit from the abstract `UiPart` class which captures the commonalities between classes that represent parts of the visible GUI.

The `UI` component uses the JavaFx UI framework. The layout of these UI parts are defined in matching `.fxml` files that are in the `src/main/resources/view` folder. For example, the layout of the [`MainWindow`](https://github.com/se-edu/addressbook-level3/tree/master/src/main/java/seedu/address/ui/MainWindow.java) is specified in [`MainWindow.fxml`](https://github.com/se-edu/addressbook-level3/tree/master/src/main/resources/view/MainWindow.fxml)

The `UI` component,

* executes user commands using the `Logic` component.
* listens for changes to `Model` data so that the UI can be updated with the modified data.
* keeps a reference to the `Logic` component, because the `UI` relies on the `Logic` to execute commands.
* depends on some classes in the `Model` component, as it displays `Person` object residing in the `Model`.

### Logic component

**API** : [`Logic.java`](https://github.com/se-edu/addressbook-level3/tree/master/src/main/java/seedu/address/logic/Logic.java)

Here's a (partial) class diagram of the `Logic` component:

<img src="images/LogicClassDiagram.png" width="550"/>

The sequence diagram below illustrates the interactions within the `Logic` component, taking `execute("delete 1")` API call as an example.

![Interactions Inside the Logic Component for the `delete 1` Command](images/DeleteSequenceDiagram.png)

<div markdown="span" class="alert alert-info">:information_source: **Note:** The lifeline for `DeleteCommandParser` should end at the destroy marker (X) but due to a limitation of PlantUML, the lifeline continues till the end of diagram.
</div>

How the `Logic` component works:

1. When `Logic` is called upon to execute a command, it is passed to an `AddressBookParser` object which in turn creates a parser that matches the command (e.g., `DeleteCommandParser`) and uses it to parse the command.
1. This results in a `Command` object (more precisely, an object of one of its subclasses e.g., `DeleteCommand`) which is executed by the `LogicManager`.
1. The command can communicate with the `Model` when it is executed (e.g. to delete a person).<br>
   Note that although this is shown as a single step in the diagram above (for simplicity), in the code it can take several interactions (between the command object and the `Model`) to achieve.
1. The result of the command execution is encapsulated as a `CommandResult` object which is returned back from `Logic`.

Here are the other classes in `Logic` (omitted from the class diagram above) that are used for parsing a user command:

<img src="images/ParserClasses.png" width="600"/>

How the parsing works:
* When called upon to parse a user command, the `AddressBookParser` class creates an `XYZCommandParser` (`XYZ` is a placeholder for the specific command name e.g., `AddCommandParser`) which uses the other classes shown above to parse the user command and create a `XYZCommand` object (e.g., `AddCommand`) which the `AddressBookParser` returns back as a `Command` object.
* All `XYZCommandParser` classes (e.g., `AddCommandParser`, `DeleteCommandParser`, ...) inherit from the `Parser` interface so that they can be treated similarly where possible e.g, during testing.

### Model component
**API** : [`Model.java`](https://github.com/se-edu/addressbook-level3/tree/master/src/main/java/seedu/address/model/Model.java)

<img src="images/ModelClassDiagram.png" width="450" />


The `Model` component,

* stores the address book data i.e., all `Person` objects (which are contained in a `UniquePersonList` object).
* stores the currently 'selected' `Person` objects (e.g., results of a search query) as a separate _filtered_ list which is exposed to outsiders as an unmodifiable `ObservableList<Person>` that can be 'observed' e.g. the UI can be bound to this list so that the UI automatically updates when the data in the list change.
* stores a `UserPref` object that represents the user’s preferences. This is exposed to the outside as a `ReadOnlyUserPref` objects.
* does not depend on any of the other three components (as the `Model` represents data entities of the domain, they should make sense on their own without depending on other components)

<div markdown="span" class="alert alert-info">:information_source: **Note:** An alternative (arguably, a more OOP) model is given below. It has a `Tag` list in the `AddressBook`, which `Person` references. This allows `AddressBook` to only require one `Tag` object per unique tag, instead of each `Person` needing their own `Tag` objects.<br>

<img src="images/BetterModelClassDiagram.png" width="450" />

</div>


### Storage component

**API** : [`Storage.java`](https://github.com/se-edu/addressbook-level3/tree/master/src/main/java/seedu/address/storage/Storage.java)

<img src="images/StorageClassDiagram.png" width="550" />

The `Storage` component,
* can save both address book data and user preference data in JSON format, and read them back into corresponding objects.
* inherits from both `AddressBookStorage` and `UserPrefStorage`, which means it can be treated as either one (if only the functionality of only one is needed).
* depends on some classes in the `Model` component (because the `Storage` component's job is to save/retrieve objects that belong to the `Model`)

### Common classes

Classes used by multiple components are in the `seedu.address.commons` package.

--------------------------------------------------------------------------------------------------------------------

## **Implementation**

This section describes some noteworthy details on how certain features are implemented.

### List feature

The `list` command enables users to view all existing contacts from Notarius.

<p align="center">
  <img src="images/ListCommandSequenceDiagram.png" alt="Ui" />
</p>

#### Implementation

1. The user inputs the command to list all contacts.
2. A `LogicManager` object invokes the `execute` method of a `ListCommand` object.
3. The `execute` method of the `ListCommand` object invokes the `updateFilteredPersonList` and
`commitAddressBook` method of its `Model` to update and show all contacts.
4. The `execute` method of the `ListCommand` object returns a `CommandResult` object which stores the data regarding
the completion of the `list` command.

### Clear feature

The `clear` command enables users to remove all existing contacts from Notarius.

<p align="center">
  <img src="images/ClearCommandSequenceDiagram.png" alt="Ui" />
</p>

#### Implementation

1. The user inputs the command to clear all contacts.
2. A `LogicManager` object invokes the `execute` method of a `ClearCommand` object.
3. The `execute` method of the `ClearCommand` object invokes the `setAddressBook` and `commitAddressBook` method 
of its `Model` argument with a new `AddressBook` object which contains an empty `UniquePersonList` property.
4. The `execute` method of the `ClearCommand` object returns a `CommandResult` object which stores the data regarding 
the completion of the `clear` command.

### Sort feature

The `sort` command enables users to sort contacts in Notarius by prefix in lexicographical order.

<p align="center">
  <img src="images/SortCommandSequenceDiagram.png" alt="Ui" />
</p>

#### Implementation

1. The user inputs the command to sort contacts with the specified prefix.
2. A `SortCommandParser` object invokes its `parse` method which parses the user input.
3. The `SortCommand` object is created with the parsed prefix.
4. A `LogicManager` object invokes the `execute` method of the `SortCommand` object.
5. The `execute` method of the `SortCommand` object invokes the `updateSortedPersonList`, 
`updateSortedFilteredPersonList` and `commitAddressBook` methods of its `Model` argument to update and sort 
all contacts by the target prefix.
6. The `execute` method of the `SortCommand` object returns a `CommandResult` object which stores the data regarding 
the completion of the `sort` command.

### \[Proposed\] Undo/redo feature

#### Proposed Implementation

The proposed undo/redo mechanism is facilitated by `VersionedAddressBook`. It extends `AddressBook` with an undo/redo history, stored internally as an `addressBookStateList` and `currentStatePointer`. Additionally, it implements the following operations:

* `VersionedAddressBook#commit()` — Saves the current address book state in its history.
* `VersionedAddressBook#undo()` — Restores the previous address book state from its history.
* `VersionedAddressBook#redo()` — Restores a previously undone address book state from its history.

These operations are exposed in the `Model` interface as `Model#commit()`, `Model#undo()` and `Model#redo()` respectively.

Given below is an example usage scenario and how the undo/redo mechanism behaves at each step.

Step 1. The user launches the application for the first time. The `VersionedAddressBook` will be initialized with the initial address book state, and the `currentStatePointer` pointing to that single address book state.

![UndoRedoState0](images/UndoRedoState0.png)

Step 2. The user executes `delete 5` command to delete the 5th person in the address book. The `delete` command calls `Model#commit()`, causing the modified state of the address book after the `delete 5` command executes to be saved in the `addressBookStateList`, and the `currentStatePointer` is shifted to the newly inserted address book state.

![UndoRedoState1](images/UndoRedoState1.png)

Step 3. The user executes `add n/David …​` to add a new person. The `add` command also calls `Model#commit()`, causing another modified address book state to be saved into the `addressBookStateList`.

![UndoRedoState2](images/UndoRedoState2.png)

<div markdown="span" class="alert alert-info">:information_source: **Note:** If a command fails its execution, it will not call `Model#commit()`, so the address book state will not be saved into the `addressBookStateList`.

</div>

Step 4. The user now decides that adding the person was a mistake, and decides to undo that action by executing the `undo` command. The `undo` command will call `Model#undo()`, which will shift the `currentStatePointer` once to the left, pointing it to the previous address book state, and restores the address book to that state.

![UndoRedoState3](images/UndoRedoState3.png)

<div markdown="span" class="alert alert-info">:information_source: **Note:** If the `currentStatePointer` is at index 0, pointing to the initial AddressBook state, then there are no previous AddressBook states to restore. The `undo` command uses `Model#canundo()` to check if this is the case. If so, it will return an error to the user rather
than attempting to perform the undo.

</div>

The following sequence diagram shows how an undo operation goes through the `Logic` component:

![UndoSequenceDiagram](images/UndoSequenceDiagram-Logic.png)

<div markdown="span" class="alert alert-info">:information_source: **Note:** The lifeline for `UndoCommand` should end at the destroy marker (X) but due to a limitation of PlantUML, the lifeline reaches the end of diagram.

</div>

Similarly, how an undo operation goes through the `Model` component is shown below:

![UndoSequenceDiagram](images/UndoSequenceDiagram-Model.png)

The `redo` command does the opposite — it calls `Model#redo()`, which shifts the `currentStatePointer` once to the right, pointing to the previously undone state, and restores the address book to that state.

<div markdown="span" class="alert alert-info">:information_source: **Note:** If the `currentStatePointer` is at index `addressBookStateList.size() - 1`, pointing to the latest address book state, then there are no undone AddressBook states to restore. The `redo` command uses `Model#canredo()` to check if this is the case. If so, it will return an error to the user rather than attempting to perform the redo.

</div>

Step 5. The user then decides to execute the command `list`. Commands that do not modify the address book, such as `list`, will usually not call `Model#commit()`, `Model#undo()` or `Model#redo()`. Thus, the `addressBookStateList` remains unchanged.

![UndoRedoState4](images/UndoRedoState4.png)

Step 6. The user executes `clear`, which calls `Model#commit()`. Since the `currentStatePointer` is not pointing at the end of the `addressBookStateList`, all address book states after the `currentStatePointer` will be purged. Reason: It no longer makes sense to redo the `add n/David …​` command. This is the behavior that most modern desktop applications follow.

![UndoRedoState5](images/UndoRedoState5.png)

The following activity diagram summarizes what happens when a user executes a new command:

<img src="images/CommitActivityDiagram.png" width="250" />

#### Design considerations:

**Aspect: How undo & redo executes:**

* **Alternative 1 (current choice):** Saves the entire address book.
  * Pros: Easy to implement.
  * Cons: May have performance issues in terms of memory usage.

* **Alternative 2:** Individual command knows how to undo/redo by
  itself.
  * Pros: Will use less memory (e.g. for `delete`, just save the person being deleted).
  * Cons: We must ensure that the implementation of each individual command are correct.

_{more aspects and alternatives to be added}_

### \[Proposed\] Data archiving

_{Explain here how the data archiving feature will be implemented}_


--------------------------------------------------------------------------------------------------------------------

## **Documentation, logging, testing, configuration, dev-ops**

* [Documentation guide](Documentation.md)
* [Testing guide](Testing.md)
* [Logging guide](Logging.md)
* [Configuration guide](Configuration.md)
* [DevOps guide](DevOps.md)

--------------------------------------------------------------------------------------------------------------------

## **Appendix: Requirements**

### Product scope

**Target user profile**: Lawyers

* has a need to manage a significant number of contacts
* prefer desktop apps over other types
* can type fast
* prefers typing to mouse interactions
* is reasonably comfortable using CLI apps

**Value proposition**: manage contacts faster than a typical mouse/GUI driven app


### User stories

Priorities: High (must have) - `* * *`, Medium (nice to have) - `* *`, Low (unlikely to have) - `*`

| Priority | As a …​                                                                | I want to …​                                                                                                     | So that I can…​                                                                            |
|----------|------------------------------------------------------------------------|------------------------------------------------------------------------------------------------------------------|--------------------------------------------------------------------------------------------|
| `* * *`  | lawyer                                                                 | list all contacts with their relevant details                                                                    | easily peruse them                                                                         |
| `* * *`  | lawyer                                                                 | add a contact's name                                                                                             | identify the individual easily                                                             |
| `* * *`  | lawyer                                                                 | add a contact's phone number                                                                                     | contact them when needed                                                                   |
| `* * *`  | lawyer                                                                 | add a contact's email                                                                                            | find an alternative way to contact them                                                    |
| `* * *`  | lawyer                                                                 | add a contact's address                                                                                          | find a way to send them _case_ details                                                     |
| `* * *`  | lawyer                                                                 | save my contacts to my _local system_                                                                            | access them later after reopening the application                                          |
| `* * *`  | lawyer                                                                 | delete contacts                                                                                                  | remove contacts that I no longer need                                                      |
| `* * *`  | lawyer                                                                 | have access to my contacts even without internet                                                                 | access my contacts offline                                                                 |
| `* * *`  | lawyer who can type fast and prefers typing over clicking over a GUI   | type everything over a command line interface that minimizes my use of mouse                                     | enjoy the convenience of the application                                                   |
| `* *`    | busy lawyer who is working multiple cases and clients at the same time | add notes to contacts                                                                                            | keep track of relevant case-related details, their preferences, and their personal details |
| `* *`    | forgetful lawyer                                                       | star/pin important clients                                                                                       | look up their information faster                                                           |
| `* *`    | lawyer who can type fast                                               | re-access previously entered commands quickly                                                                    | save time by not typing them again                                                         |
| `* *`    | lawyer                                                                 | set reminders to follow up with contacts                                                                         | make sure to not miss an important check-in                                                |
| `* *`    | lawyer                                                                 | delete multiple contacts under a certain case                                                                    | clear clients of past cases faster and more conveniently                                   |
| `* *`    | lawyer                                                                 | tag contacts (e.g., "Client," "Judge," "Opposing Counsel")                                                       | remember their roles easily                                                                |
| `* *`    | lawyer                                                                 | tag multiple contacts at once                                                                                    | categorise them for my needs more efficiently and conveniently                             |
| `* *`    | lawyer                                                                 | add multiple tags to a contact                                                                                   | organise my contacts neatly and not have to keep tagging the same contact multiple time    |
| `* *`    | impatient lawyer                                                       | get the output of my commands quickly and responsively                                                           | not waste time on waiting for the output                                                   |
| `* *`    | lawyer                                                                 | have a user-friendly and not cluttered interface to navigate around                                              | focus on my legal work without getting distracted by complicated tools                     |
| `* *`    | lawyer                                                                 | edit contact details                                                                                             | update information when needed                                                             |
| `* *`    | lawyer                                                                 | be able to lookup help/guide for the application locally in case i do not know forgot how to use the application | figure out how to use it conveniently                                                      |
| `* *`    | lawyer handling _crucial client information_                           | not be able to add duplicate contacts by phone number                                                            | ensure that there is no redundant client data                                              |
| `* *`    | lawyer trying the application for the first time                       | clear all the contact data when necessary                                                                        | facilitate the population of new data                                                      |
| `*`      | lawyer                                                                 | have my notes be automatically time-stamped                                                                      | keep track of when notes were created                                                      |
| `*`      | busy lawyer                                                            | use command aliases to enter commands faster                                                                     | save time and improve efficiency                                                           |
| `*`      | lawyer                                                                 | have the application be personalised for me                                                                      | feel more connected and engaged while using it                                             |
| `*`      | lawyer                                                                 | add general notes (e.g. Post-its)                                                                                | store information that is not related to any case or contact                               |
| `*`      | lawyer                                                                 | assign contacts to specific cases                                                                                | keep track of all people involved in a legal matter                                        |
| `*`      | busy lawyer                                                            | view all contacts to specific cases                                                                              | quickly access their details when needed                                                   |
| `*`      | lawyer                                                                 | unlink contacts related from cases                                                                               | update case information when necessary                                                     |
| `*`      | lawyer                                                                 | add notes to cases                                                                                               | view case information when needed                                                          |

*{More to be added}*

### Use cases

(For all use cases below, the **System** is `Notarius` and the **Actor** is the `User`, unless specified otherwise)

**System**: `Notarius`

**Actor**: `User`

**Use Case**: `UC01 - Deleting a contact`

**Guarantees**: `If MSS reaches step 4, the requested contact will be deleted`

**MSS**:
1. User requests to list contacts.
2. Notarius displays a list of contacts.
3. User requests to delete a specific contact in the list.
4. Notarius deletes the contact and confirms that the contact has been deleted.

   Use case ends.

**Extensions**:
* 1a. Notarius is unable to find the specified contact.
  * 1a1. Notarius alerts the user about the error.
  * 1a2. User retypes the command.
  * Steps 1a-1a2 are repeated until the contact specified exists.
  * Use case resumes from step 4.

* 1b. Notarius uncovers an empty field description.
  * 1b1. Notarius alerts the user about the issue.
  * 1b2. User retypes the command with a non-empty value for the specified field.
  * Steps 1b-1b2 are repeated until the field is no longer empty.
  * Use case resumes from step 4.

* 1c. Notarius uncovers an invalid contact identifier.
  * 1c1. Notarius alerts the user about the issue.
  * 1c2. User retypes the command with a valid contact identifier format.
  * Steps 1c-1c2 are repeated until the contact identifier is valid.
  * Use case resumes from step 4.


**System**: `Notarius`

**Actor**: `User`

**Use Case**: `UC02 - Finding a particular contact by name`

**Guarantees**: `If MSS reaches step 2, the contact will return a list of contacts whose names contain the keyword the user entered`

**MSS**:
1. User enters the keyword that the person’s name contains.
2. Notarius shows the corresponding results.

   Use case ends.

**Extensions**:
* 1a. Notarius uncovers that the user wrote an empty input.
  * 1a1. Notarius alerts the user of the error.
  * 1a2. User retypes the command.
  * Steps 1a-1b are repeated until the user input is not empty.
  * Use case resumes from step 2.




**System**: `Notarius`

**Actor**: `User`

**Use Case**: `UC03 - Editing a contact`

**Guarantees**: `If MSS reaches step 2, the contact will have the specified field updated correctly to the new value`

**MSS**:
1. User requests to edit field of a contact given by their id.
2. Notarius updates that field to the new value and confirms the contact has been edited.

   Use case ends.

**Extensions**:
* 1a. Notarius is unable to find the specified contact.
  * 1a1. Notarius alerts the user about the error.
  * 1a2. User retypes the command.
  * Steps 1a-1a2 are repeated until the contact specified exists.
  * Use case resumes from step 2.

* 1b. Notarius uncovers an empty field description.
  * 1b1. Notarius alerts the user about the issue.
  * 1b2. User retypes the command with a non-empty value for the specified field.
  * Steps 1b-1b2 are repeated until the field is no longer empty.
  * Use case resumes from step 2.

* 1c. Notarius uncovers that the format of the field the user entered is invalid.
  * 1c1. Notarius alerts the user about the error.
  * 1c2. User retypes the command with a valid field format.
  * Steps 1c-1c2 are repeated until the field format is valid.
  * Use case resumes from step 2.

* 1d. Notarius uncovers an invalid contact identifier.
  * 1d1. Notarius alerts the user about the issue.
  * 1d2. User retypes the command with a valid contact identifier format.
  * Steps 1d-1d2 are repeated until the contact identifier is valid.
  * Use case resumes from step 2.



**System**: `Notarius`

**Use Case**: `UC04 - Adding a note to contact`

**Actor**: `User`

**Guarantees**: `A new note is added to the contact.`

**MSS**:

1. User requests to add a note to a contact.
2. Notarius adds the note to the contact’s list of notes and confirms the successful addition of the note.

   Use case ends.

**Extensions**:

* 1a. Notarius uncovers a missing description field in the entered input.
  * 1a1. Notarius displays the error message.
  * 1a2. User retypes the command with the description field.
  * Use case resumes from step 2.

* 1b. Notarius is unable to find the specified contact.
  * 1b1. Notarius alerts the user about the error.
  * 1b2. User retypes the command.
  * Steps 1b-1b2 are repeated until the contact specified exists.
  * Use case resumes from step 2.

* 1c. Notarius uncovers an invalid note description.
  * 1c1. Notarius alerts the user about the error.
  * 1c2. User retypes the command with a valid note description format.
  * Steps 1c-1c2 are repeated until the note description format is valid.
  * Use case resumes from step 2.

* 1d. Notarius uncovers an empty field description.
  * 1d1. Notarius alerts the user about the issue.
  * 1d2. User retypes the command with a non-empty value for the specified field.
  * Steps 1d-1d2 are repeated until the field is no longer empty.
  * Use case resumes from step 2.

* 1e. Notarius uncovers an invalid contact identifier.
  * 1e1. Notarius alerts the user about the issue.
  * 1e2. User retypes the command with a valid contact identifier format.
  * Steps 1e-1e2 are repeated until the contact identifier is valid.
  * Use case resumes from step 2.

**System**: `Notarius`

**Use Case**: `UC05 - Editing a note of a contact`

**Actor**: `User`

**Guarantees**: `The specified fields of the note are updated to the correct values.`

**MSS**:

1. User requests to edit a field of a specified note of a contact.
2. Notarius updates the note and confirms the note has been successfully edited.

   Use case ends.

**Extensions**:

* 1a. Notarius uncovers an invalid note identifier.
  * 1a1. Notarius alerts the user about the issue.
  * 1a2. User retypes the command with a valid note identifier format.
  * Steps 1a-1a2 are repeated until the contact identifier is valid.
  * Use case resumes from step 2.

* 1b. Notarius is unable to find the specified contact.
  * 1b1. Notarius alerts the user about the error.
  * 1b2. User retypes the command.
  * Steps 1b-1b2 are repeated until the contact specified exists.
  * Use case resumes from step 2.

* 1c. Notarius is unable to find the specified note.
  * 1c1. Notarius alerts the user of the error.
  * 1c2. User retypes the command.
  * Steps 1c-1c2 are repeated until the specified note exists.
  * Use case resumes from step 2.

* 1d. Notarius uncovers an invalid note description.
  * 1d1. Notarius alerts the user about the error.
  * 1d2. User retypes the command with a valid note description format.
  * Steps 1d-1d2 are repeated until the note description is valid.
  * Use case resumes from step 2.

* 1e. Notarius uncovers an empty field description.
  * 1e1. Notarius alerts the user about the issue.
  * 1e2. User retypes the command with a non-empty value for the specified field.
  * Steps 1e-1e2 are repeated until the field is no longer empty.
  * Use case resumes from step 2.

* 1f. Notarius uncovers an invalid contact identifier.
  * 1f1. Notarius alerts the user about the issue.
  * 1f2. User retypes the command with a valid contact identifier format.
  * Steps 1f-1f2 are repeated until the contact identifier is valid.
  * Use case resumes from step 2.

**System**: `Notarius`

**Actor**: `User`

**Use Case**: `UC06 - Deleting a note of a contact.`

**Guarantees**: `The specified note is deleted successfully.`

**MSS**:

1. User specifies the note of a contact to delete.
2. System deletes the note and confirms the successful deletion.

   Use case ends.

**Extensions**:

* 1a. Notarius is unable to find the specified note.
  * 1a1. Notarius alerts the user of the error.
  * 1a2. User retypes the command.
  * Steps 1a-1a2 are repeated until the specified note exists.
  * Use case resumes from step 2.

* 1b. Notarius uncovers an invalid note identifier.
  * 1b1. Notarius alerts the user about the issue.
  * 1b2. User retypes the command with a valid note identifier format.
  * Steps 1b-1b2 are repeated until the contact identifier is valid.
  * Use case resumes from step 2.

* 1c. Notarius is unable to find the specified contact.
  * 1c1. Notarius alerts the user about the error.
  * 1c2. User retypes the command.
  * Steps 1c-1c2 are repeated until the contact specified exists.
  * Use case resumes from step 2.

* 1d. Notarius uncovers an invalid contact identifier.
  * 1d1. Notarius alerts the user about the issue.
  * 1d2. User retypes the command with a valid contact identifier format.
  * Steps 1d-1d2 are repeated until the contact identifier is valid.
  * Use case resumes from step 2.

**System**: `Notarius`

**Actor**: `User`

**Use Case**: `UC07 - Getting all notes belonging to a contact`

**Guarantees**: `All notes belonging to the specified contact are displayed.`

**MSS**:

1. User requests for the notes of a contact.
2. Notarius displays all notes belonging to the contact.

   Use case ends.

**Extensions**:

* 1a. Notarius is unable to find the specified contact.
  * 1a1. Notarius alerts the user about the error.
  * 1a2. User retypes the command.
  * Steps 1a-1a2 are repeated until the contact specified exists.
  * Use case resumes from step 2.

* 1b. Notarius uncovers an invalid contact identifier.
  * 1b1. Notarius alerts the user about the issue.
  * 1b2. User retypes the command with a valid contact identifier format.
  * Steps 1b-1b2 are repeated until the contact identifier is valid.
  * Use case resumes from step 2.

* 2a. Notarius cannot find any notes related to the contact.
  * 2a1. Notarius alerts the user with a relevant message.

**System**: `Notarius`

**Actor**: `User`

<<<<<<< HEAD
**Use Case**: `UC08 - Displaying Help Information`

**Guarantees**: `If MSS reaches step 3, the requested help information will be displayed.`

**MSS**:

1. User requests help by entering the help command. 
2. Notarius displays a help window with general usage instructions.
=======
**Use Case**: `UC08 - Sorting the contacts list`

**Guarantees**: `If MSS reaches step 3, the user has successfully sorted the contacts list by a specified prefix.`

**MSS**:

1. User requests to sort Notarius by a specified prefix.
2. Notarius updates the contacts list in the sorted order.
3. Notarius confirms that the contacts list has been successfully sorted.
>>>>>>> aeaca70a

   Use case ends.

**Extensions**:

<<<<<<< HEAD
* 1a. User requests help for a specific command. 
  * 1a1. Notarius displays detailed usage information for the specified command.<br>
    Use case ends.

* 1b.  User enters an invalid command name. 
  * 1b1. Notarius alerts the user with an error message: "Unknown command! Use help to see available commands."
  * 1b2. User retypes the command with a valid usgae.<br>
    Steps 1b1-1b2 are repeated until a valid command is entered.<br>
    Use case resumes from step 1a1.
=======
* 1a. Notarius detects a missing prefix in the entered input.
  * 1a1. Notarius displays the error message.
  * 1a2. User re-enters a new command with a specified prefix.
  * Steps 1a1 - 1a2 are repeated until a valid prefix is input by the User.
  * Use case resumes from step 2.

* 1b. Notarius detects an invalid prefix in the entered input.
  * 1b1. Notarius displays the error message.
  * 1b2. User re-enters a new command with a specified prefix.
  * Steps 1b1 - 1b2 are repeated until a valid field is input by the User.
  * Use case resumes from step 2.

* 1c. User enters extra spaces or invalid formatting in the entered input.
  * 1c1. Notarius displays an error message.
  * 1c2. User re-enters a new command with properly formatted command.
  * Steps 1c1 - 1c2 are repeated until a valid command is input by the User.
  * Use case resumes from step 2.
>>>>>>> aeaca70a

**System**: `Notarius`

**Actor**: `User`

<<<<<<< HEAD
**Use Case**: `UC09 - Finding a Contact`

**Guarantees**: `If MSS reaches step 3, a list of matching contacts will be displayed.`

**MSS**:

1. User requests to find contacts by entering the find command with specified fields and keywords. 
2. Address Book searches for contacts whose fields contain any of the given keywords, 
allowing minor typos (up to a Levenshtein distance of 2) in the name, email, and address fields only. 
3. Address Book displays a list of matching contacts with index numbers.

   Use case ends.


**Extensions**:

* 1a. User enters an invalid search format. 
  * 1a1. Address Book alerts the user with an error message about the incorrect format. 
  * 1a2. User retypes the command following the correct format.<br>
    Steps 1a1-1a2 are repeated until the command format is valid.<br>
    Use case resumes from step 2.
* 2a. No contacts match the search criteria. 
  * 2a1. Address Book displays a message indicating that no matching contacts were found.<br>
    Use case ends.
* 2b. User enters multiple search fields. 
  * 2b1. Address Book searches for contacts that match any of the 
  specified fields (name, phone, email, address, or tags).<br>
    Use case resumes from step 3.
* 2c. User enters a keyword with minor typos in the phone or tag fields. 
  * 2c1. Address Book does not apply typo correction for phone numbers or tags. 
  * 2c2. If an exact match is not found, Address Book displays a message indicating no results were found.<br>
    Use case ends.
* 2d. User enters a keyword with minor typos in the name, email, or address fields. 
  * 2d1. Address Book applies fuzzy matching (Levenshtein distance of up to 2) for name, email, and address fields.<br>
    Use case resumes from step 3.

=======
**Use Case**: `UC09 - Clearing the contacts list`

**Guarantees**: `If MSS reaches step 3, the user has successfully cleared the contacts list.`

**MSS**:

1. User requests to clear the data in the contacts list.
2. Notarius updates the data in the contacts list.
3. Notarius confirms that the data in the contacts list has been cleared.

   Use case ends.

**System**: `Notarius`

**Actor**: `User`

**Use Case**: `UC10 - Listing all contacts`

**Guarantees**: `If MSS reaches step 3, the user has successfully listed all the contacts.`

**MSS**:

1. User requests to list all contacts.
2. Notarius displays all relevant contacts.
3. Notarius confirms that all relevant contacts has been successfully listed.

   Use case ends.
>>>>>>> aeaca70a


### Non-Functional Requirements

1. Should work on any _mainstream OS_ as long as it has Java `17` or above installed.
2. Should be able to hold up to 1000 contacts without a noticeable lag in user requests.
3. A user with _above average typing speed_ for regular English text (i.e. not code, not system admin commands) should be able to accomplish most of the tasks faster using commands than using the mouse.
4. Data should be stored locally as human editable file.
5. Software should work without an installer.
6. GUI should work well with standard screen resolutions 1920x1080 and higher, and for screen scales 100% and 125%.
7. GUI should be usable for resolutions 1280x720 and higher, and for screen scales 150%.
8. Application should come packaged as a single jar file.
9. The `.jar/.zip` file should not exceed 100 MB.
10. Documents packaged with the application should each not exceed 15 MB per file.
11. The application should respond within 5 seconds to any user request.

### Glossary

| **Terms**                  | **Meaning**                                                                                                                                            |
|----------------------------|--------------------------------------------------------------------------------------------------------------------------------------------------------|
| AB-3                       | AddressBook Level 3 application, which was used as the base framework for a student-customized CLI management system to be developed.                  |
| Mainstream OS              | Windows, Linux, Unix, MacOS.                                                                                                                           |
| Above-average typing speed | ≥ 60 words per minute.                                                                                                                                 |
| Crucial client information | Important client information such as name, phone number, email, address, tags, as well as notes stored that could contain legal information for cases. |
| Local system               | The user's computer that they are using to run the application.                                                                                        |
| Cases (in law)             | The legal disputes that lawyers work on that involve many parties.                                                                                     |
| User Request               | The commands the user gives to Notarius via the command line interface.                                                                                |
| MSS                        | Main Success Scenario.                                                                                                                                 |
| API                        | Application Programming Interface.                                                                                                                     |
| GUI                        | Graphic User Interface.                                                                                                                                |
| CLI                        | Command Line Interface.                                                                                                                                |
| JAR                        | A packed file format used in Java that contains compiled Java code to enable easy distribution, portability, and execution.                            |
| JSON                       | JavaScript Object Notation, a lightweight data format widely used for storing and exchanging structured data.                                          |

--------------------------------------------------------------------------------------------------------------------

## **Appendix: Instructions for manual testing**

Given below are instructions to test the app manually.

<div markdown="span" class="alert alert-info">:information_source: **Note:** These instructions only provide a starting point for testers to work on;
testers are expected to do more *exploratory* testing.

</div>

### Launch and shutdown

1. Initial launch

   1. Download the jar file and copy into an empty folder

   1. Double-click the jar file Expected: Shows the GUI with a set of sample contacts. The window size may not be optimum.

1. Saving window preferences

   1. Resize the window to an optimum size. Move the window to a different location. Close the window.

   1. Re-launch the app by double-clicking the jar file.<br>
       Expected: The most recent window size and location is retained.

1. _{ more test cases …​ }_

### Deleting a person

1. Deleting a person while all persons are being shown

   1. Prerequisites: List all persons using the `list` command. Multiple persons in the list.

   1. Test case: `delete 1`<br>
      Expected: First contact is deleted from the list. Details of the deleted contact shown in the status message. Timestamp in the status bar is updated.

   1. Test case: `delete 0`<br>
      Expected: No person is deleted. Error details shown in the status message. Status bar remains the same.

   1. Other incorrect delete commands to try: `delete`, `delete x`, `...` (where x is larger than the list size)<br>
      Expected: Similar to previous.

1. _{ more test cases …​ }_

<<<<<<< HEAD
### Finding a person

1. Finding a person while all persons are being shown
   1. Prerequisites: List all persons using `list` command. Multiple persons in the list.
   2. Test case: `find n/"Alice"` <br>
      Expected: Displays all contacts with names that match "Alice" (case-insensitive) or have a name with levenshtein distance <= 2 to "ALICE".
   3. Test case: `find n/"Alice" "Bob"` <br>
      Expected: Displays all contacts with names containing either "Alice" or "Bob".
   4. Test case: `find n/"Alice" e/"alice@email.com" a/"Bedok Central"` <br>
      Expected: Displays all contacts where any of the fields match or have a levenshtein distance <= 2 from each keyword.
   5. Test case: `find t/"client" p/"12345678"` <br>
      Expected: Displays contacts that exactly match either tag "client" or phone "12345678".
   6. Test case: `find n/"NonExistentName"` <br>
      Expected: "0 persons listed!" message is displayed.

### Displaying help

1. Showing help in Notarius
   1. Prerequisites: Notarius is open and running
   2. Test case: `help` <br>
      Expected: A help window appears displaying instructions for using the application. The status message confirms that the help window has been opened.
   3. Test case: `help find` <br>
      Expected: The application displays detailed instructions for the find command, including expected parameters and format. 
   4. Test case: `help delete` <br>
      Expected: The application displays detailed instructions for the delete command, including expected parameters and format.
   5. Test case: `help meeee` (invalid command) <br>
      Expected: Error message: "Unknown command! Use 'help' to see available commands."


=======
### Sorting contacts list

Prerequisites: The contacts list should contain some contacts for testing purposes. <br>
  `add n/Alex Yeoh p/87438807 e/alexyeoh@example.com a/Blk 30 Geylang Street 29, #06-40 t/Client t/Friend`<br>
  `add n/Bernice Yu p/99272758 e/berniceyu@example.com a/Blk 30 Lorong 3 Serangoon Gardens, #07-18 t/Client t/Friend`<br>
  `add n/Charlotte Oliveiro p/93210283 e/charlotte@example.com a/Blk 11 Ang Mo Kio Street 74, #11-04 t/Lawyer`<br>
  `add n/David Li p/91031282 e/lidavid@example.com a/Blk 436 Serangoon Gardens Street 26, #16-43 t/Lawyer` <br>
  `add n/Irfan Ibrahim p/92492021 e/irfan@example.com a/Blk 47 Tampines Street 20, #17-35 t/Lawyer t/Colleagues` <br>
  `add n/Roy Balakrishnan p/92624417 e/royb@example.com a/Blk 45 Aljunied Street 85, #11-31 t/Colleagues`

1. Sorting contacts by names

   1. Test case: `sort n/`<br>
      Expected: Displays all contacts sorted by names in ascending order.

2. Sorting contacts by phone numbers

   1. Test case: `sort p/`<br>
      Expected: Displays all contacts sorted by phone numbers in ascending order.   

3. Sorting contacts by email addresses

   1. Test case: `sort e/`<br>
      Expected: Displays all contacts sorted by email addresses in ascending order.

4. Sorting contacts by addresses

   1. Test case: `sort a/`<br>
      Expected: Displays all contacts sorted by addresses in ascending order.

5. Sorting contacts by tags

   1. Test case: `sort t/`<br>
      Expected: Displays all contacts sorted by tags in ascending order.

6. Sorting contacts by tags and names

   1. Test case: `sort t/ n/`<br>
      Expected: Displays all contacts sorted by tags, followed by names in ascending order.

7. Sorting contacts by tags and phone numbers

   1. Test case: `sort t/ p/`<br>
      Expected: Displays all contacts sorted by tags, followed by phone numbers in ascending order.

7. Sorting contacts by tags and email addresses

   1. Test case: `sort t/ e/`<br>
      Expected: Displays all contacts sorted by tags, followed by email addresses in ascending order.

7. Sorting contacts by tags and addresses

   1. Test case: `sort t/ a/`<br>
      Expected: Displays all contacts sorted by tags, followed by addresses in ascending order.

### Listing all contacts

1. List all contacts

   1. Test case: `list`<br>
      Expected: Displays the whole contacts list.

### Clearing all contacts

1. Clear all contacts

  1. Test case: `clear`<br>
     Expected: Clears the whole contacts list.
>>>>>>> aeaca70a

### Saving data

1. Dealing with missing/corrupted data files

   1. _{explain how to simulate a missing/corrupted file, and the expected behavior}_

1. _{ more test cases …​ }_<|MERGE_RESOLUTION|>--- conflicted
+++ resolved
@@ -647,16 +647,6 @@
 
 **Actor**: `User`
 
-<<<<<<< HEAD
-**Use Case**: `UC08 - Displaying Help Information`
-
-**Guarantees**: `If MSS reaches step 3, the requested help information will be displayed.`
-
-**MSS**:
-
-1. User requests help by entering the help command. 
-2. Notarius displays a help window with general usage instructions.
-=======
 **Use Case**: `UC08 - Sorting the contacts list`
 
 **Guarantees**: `If MSS reaches step 3, the user has successfully sorted the contacts list by a specified prefix.`
@@ -666,13 +656,79 @@
 1. User requests to sort Notarius by a specified prefix.
 2. Notarius updates the contacts list in the sorted order.
 3. Notarius confirms that the contacts list has been successfully sorted.
->>>>>>> aeaca70a
 
    Use case ends.
 
 **Extensions**:
 
-<<<<<<< HEAD
+* 1a. Notarius detects a missing prefix in the entered input.
+  * 1a1. Notarius displays the error message.
+  * 1a2. User re-enters a new command with a specified prefix.
+  * Steps 1a1 - 1a2 are repeated until a valid prefix is input by the User.
+  * Use case resumes from step 2.
+
+* 1b. Notarius detects an invalid prefix in the entered input.
+  * 1b1. Notarius displays the error message.
+  * 1b2. User re-enters a new command with a specified prefix.
+  * Steps 1b1 - 1b2 are repeated until a valid field is input by the User.
+  * Use case resumes from step 2.
+
+* 1c. User enters extra spaces or invalid formatting in the entered input.
+  * 1c1. Notarius displays an error message.
+  * 1c2. User re-enters a new command with properly formatted command.
+  * Steps 1c1 - 1c2 are repeated until a valid command is input by the User.
+  * Use case resumes from step 2.
+
+**System**: `Notarius`
+
+**Actor**: `User`
+
+**Use Case**: `UC09 - Clearing the contacts list`
+
+**Guarantees**: `If MSS reaches step 3, the user has successfully cleared the contacts list.`
+
+**MSS**:
+
+1. User requests to clear the data in the contacts list.
+2. Notarius updates the data in the contacts list.
+3. Notarius confirms that the data in the contacts list has been cleared.
+
+   Use case ends.
+
+**System**: `Notarius`
+
+**Actor**: `User`
+
+**Use Case**: `UC10 - Listing all contacts`
+
+**Guarantees**: `If MSS reaches step 3, the user has successfully listed all the contacts.`
+
+**MSS**:
+
+1. User requests to list all contacts.
+2. Notarius displays all relevant contacts.
+3. Notarius confirms that all relevant contacts has been successfully listed.
+
+   Use case ends.
+
+
+**System**: `Notarius`
+
+**Actor**: `User`
+
+**Use Case**: `UC08 - Displaying Help Information`
+
+**Guarantees**: `If MSS reaches step 3, the requested help information will be displayed.`
+
+**MSS**:
+
+1. User requests help by entering the help command. 
+2. Notarius displays a help window with general usage instructions.
+
+   Use case ends.
+
+**Extensions**:
+
 * 1a. User requests help for a specific command. 
   * 1a1. Notarius displays detailed usage information for the specified command.<br>
     Use case ends.
@@ -682,31 +738,11 @@
   * 1b2. User retypes the command with a valid usgae.<br>
     Steps 1b1-1b2 are repeated until a valid command is entered.<br>
     Use case resumes from step 1a1.
-=======
-* 1a. Notarius detects a missing prefix in the entered input.
-  * 1a1. Notarius displays the error message.
-  * 1a2. User re-enters a new command with a specified prefix.
-  * Steps 1a1 - 1a2 are repeated until a valid prefix is input by the User.
-  * Use case resumes from step 2.
-
-* 1b. Notarius detects an invalid prefix in the entered input.
-  * 1b1. Notarius displays the error message.
-  * 1b2. User re-enters a new command with a specified prefix.
-  * Steps 1b1 - 1b2 are repeated until a valid field is input by the User.
-  * Use case resumes from step 2.
-
-* 1c. User enters extra spaces or invalid formatting in the entered input.
-  * 1c1. Notarius displays an error message.
-  * 1c2. User re-enters a new command with properly formatted command.
-  * Steps 1c1 - 1c2 are repeated until a valid command is input by the User.
-  * Use case resumes from step 2.
->>>>>>> aeaca70a
-
-**System**: `Notarius`
-
-**Actor**: `User`
-
-<<<<<<< HEAD
+
+**System**: `Notarius`
+
+**Actor**: `User`
+
 **Use Case**: `UC09 - Finding a Contact`
 
 **Guarantees**: `If MSS reaches step 3, a list of matching contacts will be displayed.`
@@ -743,35 +779,6 @@
   * 2d1. Address Book applies fuzzy matching (Levenshtein distance of up to 2) for name, email, and address fields.<br>
     Use case resumes from step 3.
 
-=======
-**Use Case**: `UC09 - Clearing the contacts list`
-
-**Guarantees**: `If MSS reaches step 3, the user has successfully cleared the contacts list.`
-
-**MSS**:
-
-1. User requests to clear the data in the contacts list.
-2. Notarius updates the data in the contacts list.
-3. Notarius confirms that the data in the contacts list has been cleared.
-
-   Use case ends.
-
-**System**: `Notarius`
-
-**Actor**: `User`
-
-**Use Case**: `UC10 - Listing all contacts`
-
-**Guarantees**: `If MSS reaches step 3, the user has successfully listed all the contacts.`
-
-**MSS**:
-
-1. User requests to list all contacts.
-2. Notarius displays all relevant contacts.
-3. Notarius confirms that all relevant contacts has been successfully listed.
-
-   Use case ends.
->>>>>>> aeaca70a
 
 
 ### Non-Functional Requirements
@@ -851,7 +858,6 @@
 
 1. _{ more test cases …​ }_
 
-<<<<<<< HEAD
 ### Finding a person
 
 1. Finding a person while all persons are being shown
@@ -881,7 +887,7 @@
       Expected: Error message: "Unknown command! Use 'help' to see available commands."
 
 
-=======
+
 ### Sorting contacts list
 
 Prerequisites: The contacts list should contain some contacts for testing purposes. <br>
@@ -950,7 +956,6 @@
 
   1. Test case: `clear`<br>
      Expected: Clears the whole contacts list.
->>>>>>> aeaca70a
 
 ### Saving data
 
