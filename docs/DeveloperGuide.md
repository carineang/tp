--- conflicted
+++ resolved
@@ -576,49 +576,26 @@
  
 ### Non-Functional Requirements
 
-<<<<<<< HEAD
-1. Runs on mainstream OSes like Windows 11, Linux, Unix, MacOS as long as Java 17 is installed
-2. Should be able to hold up to 1000 contacts without a noticeable sluggishness in performance for typical usage.
-3. A user with above average typing speed for regular English text (i.e. not code, not system admin commands) should be able to accomplish most of the tasks faster using commands than using the mouse.
-4. Data should be stored locally as a human editable file
-5. Software should work without an installer
-6. GUI should work well with standard screen resolutions 1920x1080 and higher, and, for screen scales 100% and 125%. GUI should be usable for resolutions 1280x720 and higher, and for screen scales 150%.
-7. Application should come packaged as a single jar file
-8. The jar/zip file should not exceed 100 MBs
-9. Documents packaged with the application should each not exceed 15 MBs
-10. The application should respond within 5 seconds
-
-### Glossary
-
-* **Above-average typing Speed**: >=60 words per minute
-* **Crucial client information**: Important client information such as phone number, address, name, as well as notes stored that could contain legal information for cases
-* **Time Stamped**: The saved date in a specific format
-* **Cases(in law)**: The legal disputes that lawyers work on that involve many parties
-
-=======
 1. Should work on any _mainstream OS_ as long as it has Java `17` or above installed.
 2. Should be able to hold up to 1000 persons without a noticeable sluggishness in performance for typical usage.
 3. A user with _above average typing speed_ for regular English text (i.e. not code, not system admin commands) should be able to accomplish most of the tasks faster using commands than using the mouse.
 4. Data should beb stored locally as human editable file.
 5. Software should work without an installer.
-6. GUI should work well with standard screen resolutions 1920x1080 and higher, and, for screen scales 100% and 125%. 
+6. GUI should work well with standard screen resolutions 1920x1080 and higher, and, for screen scales 100% and 125%.
 7. GUI should be usable for resolutions 1280x720 and higher, and for screen scales 150%.
 8. Application should come packaged as a single jar file.
 9. The jar/zip file should not exceed 100 MBs.
 10. Documents packaged with the application should each not exceed 15 MBs.
 11. The application should respond within 5 seconds.
 
-
-
-
 ### Glossary
 
 * **Mainstream OS**: Windows, Linux, Unix, MacOS.
-* **Above average typing speed**: >=60 words per minute.
-* **Crucial client information**: Important client information such as phone number, address, name, as well as notes stored that could contain legal information for cases.
+* **Above-average typing Speed**: >=60 words per minute
+* **Crucial client information**: Important client information such as phone number, address, name, as well as notes stored that could contain legal information for cases
+* **Time Stamped**: The saved date in a specific format
 * **Local system**: The user's computer that they are using to run the application.
-* **case (in law)**: The legal disputes that lawyers work on that involve many parties.
->>>>>>> 20f6c4a0
+* **Cases(in law)**: The legal disputes that lawyers work on that involve many parties
 
 --------------------------------------------------------------------------------------------------------------------
 
