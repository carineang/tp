---
layout: page
title: User Guide
---


* Table of Contents
{:toc}

--------------------------------------------------------------------------------------------------------------------

## Introducing Notarius

*Ever a **fast-typing lawyer** with **too many** clients to keep track of manually in your old and slow contact app? We offer a **far better** alternative.*

**Notarius** is a **desktop addressbook** application on ***steroids***, meticulously refined for **lawyers** to track and manage their
clients' contact information. The app speeds up client contact management processes by providing fast-typing lawyers with a **Command Line Interface** (CLI) based input,
while also providing a seamless and intuitive **Graphical User Interface** (GUI) for visual cues to those who prefer it.

## Notarius Feature Overview

While this application may seem *as-if* it were a *typical* address-book application, allowing you to 
list, add, edit and delete client contacts, **Notarius** is packed with convenient and essential features that drive your productivity at work,
helping to provide you with a seamless experience. You can reaccess previously typed commands, undo/redo them, 
take down notes of your clients, pin important client contacts, search and even sort them!

Feature | Purpose
--------|------------------
Note | Add and view notes of client contacts to keep track of important information about them.
Pin/Unpin | Pin and unpin client contacts to easily track important client information.
Sort | Sort clients by key attributes to easily find certain clients
Find | Filters clients by various fields along with how similar they are to the query
Undo/Redo | Undo and redo commands to easily correct mistakes
Command History | View and reaccess previously typed commands

## Glossary of terms

While exploring this user guide, you may come across some terms that you may not be familiar with. 
Here is a list of commonly used terminology to provide better clarity.

Term(s) | Meaning
--------|----------
Prefix | Prefixes are format-specific keywords that are used to specify the type of data following it. For instance, `n/` is a prefix that specifies that the data following it is the name of a client.
Command | Command refers to a user's input into the input box of the application. Commands are used to interact with Notarius and perform various operations such as deleting a contact.

## Quick start

1. Ensure you have Java `17` or above installed in your Computer.<br>
   **Mac users:** Ensure you have the precise JDK version prescribed [here](https://se-education.org/guides/tutorials/javaInstallationMac.html).

1. Download the latest `.jar` file from [here](https://github.com/AY2425S2-CS2103T-T17-1/tp/releases).

1. Copy the file to the folder you want to use as the _home folder_ for your AddressBook.

1. Open a command terminal, `cd` into the folder you put the jar file in, and use the `java -jar notarius.jar` command to run the application.<br>
   A GUI similar to the below should appear in a few seconds. Note how the app contains some sample data.<br>
   ![Ui](images/Ui.png)

1. Type the command in the command box and press Enter to execute it. e.g. typing **`help`** and pressing Enter will open the help window.<br>
   Some example commands you can try:

   * `list` : Lists all contacts.

   * `add n/John Doe p/98765432 e/johnd@example.com a/John street, block 123, #01-01` : Adds a contact named `John Doe` to the Address Book.

   * `delete 3` : Deletes the 3rd contact shown in the current list.

   * `clear` : Deletes all contacts.

   * `exit` : Exits the app.

1. Refer to the [Features](#features) below for details of each command.

--------------------------------------------------------------------------------------------------------------------

## Features

<div markdown="block" class="alert alert-info">

**:information_source: Notes about the command format:**<br>

* Words in `UPPER_CASE` are the parameters to be supplied by the user.<br>
  e.g. in `add n/NAME`, `NAME` is a parameter which can be used as `add n/John Doe`.

* Items in square brackets are optional.<br>
  e.g `n/NAME [t/TAG]` can be used as `n/John Doe t/friend` or as `n/John Doe`.

* Items with `…`​ after them can be used multiple times including zero times.<br>
  e.g. `[t/TAG]…​` can be used as ` ` (i.e. 0 times), `t/friend`, `t/friend t/family` etc.

* Parameters can be in any order.<br>
  e.g. if the command specifies `n/NAME p/PHONE_NUMBER`, `p/PHONE_NUMBER n/NAME` is also acceptable.

* Extraneous parameters for commands that do not take in parameters (such as `list`, `exit` and `clear`) will be ignored.<br>
  e.g. if the command specifies `list 123`, it will be interpreted as `list`.

* If you are using a PDF version of this document, be careful when copying and pasting commands that span multiple lines as space characters surrounding line-breaks may be omitted when copied over to the application.
</div>

### Viewing help : `help`

The `help` command provides guidance on how to use the application, including available commands and their formats.

Format: `help [COMMAND]`

![help_message](images/helpMessage.png)

<<<<<<< HEAD
### Deleting person(s) : `delete`

Deletes the specified person(s) from the address book.

Formats: 
1. `delete INDEX`
    * Deletes the person at the specified `INDEX`.
2. `delete i/INDEX INDEX1 INDEX2 ... INDEXN`
    * Deletes the persons specified at the indexes: `INDEX1`, `INDEX2`, ... up to `INDEXN`
3. `delete i/START_INDEX-END_INDEX`
    * Deletes the persons whose index is specified from `START_INDEX` to `END_INDEX` inclusive.
    * `START_INDEX` must be `<=` `END_INDEX`.



Examples:

![[deleteIndexSpaced]](images/deleteIndexSpaced.png)

<div style="text-align:center; font-weight:bold">An example of deleting the first 3 client contacts after listing</div>

<br>

* `list` followed by `delete 2` 
  * Deletes the 2nd person in the address book. 
* `list` followed by `delete i/1-2` 
  * Deletes the 1st and 2nd persons in the address book.
* `list` followed by `delete i/2 3` 
  * Deletes the 2nd and 3rd person in the address book.
* `find Betsy` followed by `delete 1` 
  * Deletes the 1st person in the results of the `find` command.
* `find Alex` followed by `delete i/1-2` 
  * Deletes the 1st and 2nd person in the results of the `find` command.

<div markdown="block" class="alert alert-info">

**:information_source: Index constraints:**<br>

* The indexes must refer to the index numbers shown in the displayed person list.

* The indexes **must be a positive integer** 1, 2, 3, …​

* All specified indexes must correspond to some index number shown in the displayed person list, otherwise the command fails.

* Duplicate indexes specified will be treated *as-if* that index was specified only once.

* Up to 100 indexes can be specified (either via spaced or ranged format); beyond which the command will fail.

</div>

=======
* Display general help message when used without arguments.
* Provides specific command help with format and example of usage 
when a valid command name is specified.
* Case-insensitive command lookup (e.g.`help FiNd` works for `find`).
* Handles unknown commands gracefully, informing the user if the command does not exist.

Examples:
* `help add` displays the correct format and usage of the `add` command.
* `help me` returns: `"Unknown command! Use 'help' to see available commands.`
>>>>>>> 7424790c

### Adding a person: `add`

Adds a person to the address book.

Format: `add n/NAME p/PHONE_NUMBER e/EMAIL a/ADDRESS [t/TAG]…​`

<div markdown="span" class="alert alert-primary">:bulb: **Tip:**
A person can have any number of tags (including 0)
</div>

Examples:
* `add n/John Doe p/98765432 e/johnd@example.com a/John street, block 123, #01-01`
* `add n/Betsy Crowe t/friend e/betsycrowe@example.com a/Newgate Prison p/1234567 t/criminal`

### Listing all persons : `list`

Shows a list of all persons in the address book.

Format: `list`

### Editing a person : `edit`

Edits an existing person in the address book.

Format: `edit INDEX [n/NAME] [p/PHONE] [e/EMAIL] [a/ADDRESS] [t/TAG]…​`

* Edits the person at the specified `INDEX`. The index refers to the index number shown in the displayed person list. The index **must be a positive integer** 1, 2, 3, …​
* At least one of the optional fields must be provided.
* Existing values will be updated to the input values.
* When editing tags, the existing tags of the person will be removed i.e adding of tags is not cumulative.
* You can remove all the person’s tags by typing `t/` without
    specifying any tags after it.

Examples:
*  `edit 1 p/91234567 e/johndoe@example.com` Edits the phone number and email address of the 1st person to be `91234567` and `johndoe@example.com` respectively.
*  `edit 2 n/Betsy Crower t/` Edits the name of the 2nd person to be `Betsy Crower` and clears all existing tags.

### Locating persons by name: `find`

The `find` command allows you to search for contacts based on their name,
phone number, email, address, or tags.

Format: `find [n/"NAME" "MORE_NAMES"] [p/"PHONE" "MORE_PHONES"] 
     [e/"EMAIL" "MORE_EMAILS"] [a/"ADDRESS" "MORE_ADDRESSES"] 
     [t/"TAG" "MORE_TAGS"] `

* Use double quotation marks (") around each keyword to ensure correct parsing.
* The search is case-insensitive. e.g the name `hans` will match `Hans`
* You can search by `name`, `phone number`, `email`, `address`, or `tags`.
* Supports OR search: At least one field must match any of the provided keywords.
* Allows small typos for `name`, `email` and `address` fields: 
  - e.g. Searching for `Alce` will match `Alice`.
  - Searching for `Bbo@example.com` will match `Bob@example.com.`
* Supports multiple entries per field:
  - e.g. `find n/"Alice" "Bob" p/"98765432" "91234567"`,
  matches contacts named `Alice` or `Bob`, or with phone numbers `98765432` or `91234567`.

Examples:
* `find p/"87438807" "91031282"` returns `Alex Yeoh` and `David Li`
* `find n/"Alxe" "Davdi"` returns `Alex Yeoh`, `David Li`<br>
  ![result for 'find alex david'](images/findAlexDavidResult.png)


### Clearing all entries : `clear`

Clears all entries from the address book.

Format: `clear`

### Exiting the program : `exit`

Exits the program.

Format: `exit`

### Command history

We know it can be **very annoying** to re-type commands consisting of long client details, especially due to a small typo. 

As such, Notarius keeps a history of the commands you have entered. You can navigate through the history using the `Ctrl + Up` and `Ctrl + Down` arrow keys.

**MacOS users:** Use `Ctrl + Opt + Up` and `Ctrl + Opt + Down` arrow keys instead.

![[commandHistory]](images/commandHistory.png)
<div style="text-align:center; font-weight:bold;">An example of re-accessing a previous edit command</div>

### Saving the data

AddressBook data are saved in the hard disk automatically after any command that changes the data. There is no need to save manually.

### Editing the data file

Notarius data are saved automatically as a JSON file `[JAR file location]/data/addressbook.json`. Advanced users are welcome to update data directly by editing that data file.

<div markdown="span" class="alert alert-warning">:exclamation: **Caution:**
If your changes to the data file makes its format invalid, AddressBook will discard all data and start with an empty data file at the next run. Hence, it is recommended to take a backup of the file before editing it.<br>
Furthermore, certain edits can cause the AddressBook to behave in unexpected ways (e.g., if a value entered is outside of the acceptable range). Therefore, edit the data file only if you are confident that you can update it correctly.
</div>

### Archiving data files `[coming in v2.0]`

_Details coming soon ..._

--------------------------------------------------------------------------------------------------------------------

## FAQ

**Q**: How do I transfer my data to another Computer?<br>
**A**: Install the app in the other computer and overwrite the empty data file it creates with the file that contains the data of your previous AddressBook home folder.

--------------------------------------------------------------------------------------------------------------------

## Known issues

1. **When using multiple screens**, if you move the application to a secondary screen, and later switch to using only the primary screen, the GUI will open off-screen. The remedy is to delete the `preferences.json` file created by the application before running the application again.
2. **If you minimize the Help Window** and then run the `help` command (or use the `Help` menu, or the keyboard shortcut `F1`) again, the original Help Window will remain minimized, and no new Help Window will appear. The remedy is to manually restore the minimized Help Window.

--------------------------------------------------------------------------------------------------------------------

## Command summary

Action | Format, Examples
--------|------------------
**Add** | `add n/NAME p/PHONE_NUMBER e/EMAIL a/ADDRESS [t/TAG]…​` <br> e.g., `add n/James Ho p/22224444 e/jamesho@example.com a/123, Clementi Rd, 1234665 t/friend t/colleague`
**Clear** | `clear`
**Delete** | `delete INDEX`, `delete i/START_INDEX-END_INDEX`, `delete i/INDEX1 INDEX2 ..`<br> e.g., `delete 3`, `delete i/1-2`, `delete i/1 3 5`
**Edit** | `edit INDEX [n/NAME] [p/PHONE_NUMBER] [e/EMAIL] [a/ADDRESS] [t/TAG]…​`<br> e.g.,`edit 2 n/James Lee e/jameslee@example.com`
**Find** | `find KEYWORD [MORE_KEYWORDS]`<br> e.g., `find James Jake`
**List** | `list`
**Help** | `help`<|MERGE_RESOLUTION|>--- conflicted
+++ resolved
@@ -17,7 +17,7 @@
 clients' contact information. The app speeds up client contact management processes by providing fast-typing lawyers with a **Command Line Interface** (CLI) based input,
 while also providing a seamless and intuitive **Graphical User Interface** (GUI) for visual cues to those who prefer it.
 
-## Notarius Feature Overview
+## Features Overview
 
 While this application may seem *as-if* it were a *typical* address-book application, allowing you to 
 list, add, edit and delete client contacts, **Notarius** is packed with convenient and essential features that drive your productivity at work,
@@ -105,12 +105,22 @@
 
 ![help_message](images/helpMessage.png)
 
-<<<<<<< HEAD
+* Display general help message when used without arguments.
+* Provides specific command help with format and example of usage 
+when a valid command name is specified.
+* Case-insensitive command lookup (e.g.`help FiNd` works for `find`).
+* Handles unknown commands gracefully, informing the user if the command does not exist.
+
+Examples:
+* `help add` displays the correct format and usage of the `add` command.
+* `help me` returns: `"Unknown command! Use 'help' to see available commands.`
+
+
 ### Deleting person(s) : `delete`
 
 Deletes the specified person(s) from the address book.
 
-Formats: 
+Formats:
 1. `delete INDEX`
     * Deletes the person at the specified `INDEX`.
 2. `delete i/INDEX INDEX1 INDEX2 ... INDEXN`
@@ -129,16 +139,16 @@
 
 <br>
 
-* `list` followed by `delete 2` 
-  * Deletes the 2nd person in the address book. 
-* `list` followed by `delete i/1-2` 
-  * Deletes the 1st and 2nd persons in the address book.
-* `list` followed by `delete i/2 3` 
-  * Deletes the 2nd and 3rd person in the address book.
-* `find Betsy` followed by `delete 1` 
-  * Deletes the 1st person in the results of the `find` command.
-* `find Alex` followed by `delete i/1-2` 
-  * Deletes the 1st and 2nd person in the results of the `find` command.
+* `list` followed by `delete 2`
+    * Deletes the 2nd person in the address book.
+* `list` followed by `delete i/1-2`
+    * Deletes the 1st and 2nd persons in the address book.
+* `list` followed by `delete i/2 3`
+    * Deletes the 2nd and 3rd person in the address book.
+* `find Betsy` followed by `delete 1`
+    * Deletes the 1st person in the results of the `find` command.
+* `find Alex` followed by `delete i/1-2`
+    * Deletes the 1st and 2nd person in the results of the `find` command.
 
 <div markdown="block" class="alert alert-info">
 
@@ -156,17 +166,6 @@
 
 </div>
 
-=======
-* Display general help message when used without arguments.
-* Provides specific command help with format and example of usage 
-when a valid command name is specified.
-* Case-insensitive command lookup (e.g.`help FiNd` works for `find`).
-* Handles unknown commands gracefully, informing the user if the command does not exist.
-
-Examples:
-* `help add` displays the correct format and usage of the `add` command.
-* `help me` returns: `"Unknown command! Use 'help' to see available commands.`
->>>>>>> 7424790c
 
 ### Adding a person: `add`
 
