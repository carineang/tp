---
layout: page
title: User Guide
---


* Table of Contents
{:toc}

--------------------------------------------------------------------------------------------------------------------

## Introducing Notarius

*Ever a **fast-typing lawyer** with **too many** clients to manually keep track of in your slow and cumbersome contact app? We offer a **far better** alternative.*

**Notarius** is a **desktop addressbook** application on ***steroids***, meticulously refined for **lawyers** to track and manage their
clients' contact information. The app speeds up client contact management processes by providing fast-typing lawyers with a **Command Line Interface** (CLI) based input,
while also providing a seamless and intuitive **Graphical User Interface** (GUI) for visual cues to those who prefer it.

## Features Overview

While this application may seem *as-if* it were a *typical* address-book application, allowing you to
list, add, edit and delete client contacts, **Notarius** is packed with convenient and essential features that drive your productivity at work,
helping to provide you with a seamless experience. You can re-access previously typed commands, undo/redo them, search for client contacts, and even sort them.

Additionally, we offer **cool** *quality-of-life* features too. You can note-take crucial details of your clients, and even pin important client contacts!

Feature | Purpose
--------|------------------
Note | Add and view notes of client contacts to keep track of important information about them.
Pin/Unpin | Pin and unpin client contacts to easily track important client information.
Sort | Sort clients by key attributes to easily find certain clients.
Find | Filters clients by various fields along with how similar they are to the quern commands.
Undo/Redo | Undo and redo commands to easily correct mistaken commands.
Command History | View and reaccess previously typed commands to easily edit typos.

## Glossary of terms

While exploring this user guide, you may come across some terms that you may not be familiar with.
Here is a list of commonly used terminology to provide better clarity.

Term(s) | Meaning
--------|----------
Prefix | Prefixes are format-specific keywords that are used to specify the type of data following it. For instance, `n/` is a prefix that specifies that the data following it is the name of a client.
Command | Command refers to a user's input into the input box of the application. Commands are used to interact with Notarius and perform various operations such as deleting a contact.
Index | Index refers to the position of a client in the list of clients displayed by Notarius. For example, an `INDEX` of 1 refers to the first client in the displayed list.
Operating System/OS | The type of computer software that you are using, commonly referred to as OS. Examples include **Windows**, **MacOS**, and **Linux**. Click <a href="https://en.wikipedia.org/wiki/Operating_system">here</a> to learn more.

## Quick start

1. Ensure you have Java `17` or above installed in your Computer.<br>
   **Mac users:** Ensure you have the precise JDK version prescribed [here](https://se-education.org/guides/tutorials/javaInstallationMac.html).

1. Download the latest `.jar` file from [here](https://github.com/AY2425S2-CS2103T-T17-1/tp/releases).

1. Copy the file to the folder you want to use as the _home folder_ for your AddressBook.

1. Open a command terminal, `cd` into the folder you put the jar file in, and use the `java -jar notarius.jar` command to run the application.<br>
   A GUI similar to the below should appear in a few seconds. Note how the app contains some sample data.<br>
   ![Ui](images/Ui.png)

1. Type the command in the command box and press Enter to execute it. e.g. typing **`help`** and pressing Enter will open the help window.<br>
   Some example commands you can try:

   * `list` : Lists all contacts.

   * `add n/John Doe p/98765432 e/johnd@example.com a/John street, block 123, #01-01` : Adds a contact named `John Doe` to the Address Book.

   * `delete 3` : Deletes the 3rd contact shown in the current list.
    
   * `clear` : Deletes all contacts.

   * `exit` : Exits the app.

1. Refer to the [Features](#features) below for details of each command.

--------------------------------------------------------------------------------------------------------------------

## Overview of UI

<p align="center">
  <img src="images/userinterface1.png" alt="Ui" />
</p>

<p align="center">
  <img src="images/userinterface2.png" alt="Ui" />
</p>

--------------------------------------------------------------------------------------------------------------------

## Features

<div markdown="block" class="alert alert-info">

**:information_source: Notes about the command format:**<br>

* Words in `UPPER_CASE` are the parameters to be supplied by the user.<br>
  e.g. in `add n/NAME`, `NAME` is a parameter which can be used as `add n/John Doe`.

* Items in square brackets are optional.<br>
  e.g `n/NAME [t/TAG]` can be used as `n/John Doe t/friend` or as `n/John Doe`.

* Items with `…`​ after them can be used multiple times including zero times.<br>
  e.g. `[t/TAG]…​` can be used as ` ` (i.e. 0 times), `t/friend`, `t/friend t/family` etc.

* Parameters can be in any order.<br>
  e.g. if the command specifies `n/NAME p/PHONE_NUMBER`, `p/PHONE_NUMBER n/NAME` is also acceptable.

* Extraneous parameters for commands that do not take in parameters (such as `list`, `exit` and `clear`) will be ignored.<br>
  e.g. if the command specifies `list 123`, it will be interpreted as `list`.

* If you are using a PDF version of this document, be careful when copying and pasting commands that span multiple lines as space characters surrounding line-breaks may be omitted when copied over to the application.
</div>

### Viewing help : `help`

The `help` command provides guidance on how to use the application, including available commands and their formats.

Format: `help [COMMAND]`

![help_message](images/helpMessage.png)

* Display general help message when used without arguments.
* Provides specific command help with format and example of usage 
when a valid command name is specified.
* Case-insensitive command lookup (e.g.`help FiNd` works for `find`).
* Handles unknown commands gracefully, informing the user if the command does not exist.

Examples:
* `help add` displays the correct format and usage of the `add` command.
* `help me` returns: `"Unknown command! Use 'help' to see available commands.`

### Adding a person: `add`

Adds a person to the address book.

Format: `add n/NAME p/PHONE_NUMBER e/EMAIL a/ADDRESS [t/TAG]…​`

<div markdown="span" class="alert alert-primary">:bulb: **Tip:**
A person can have any number of tags (including 0)
</div>

Examples:
* `add n/John Doe p/98765432 e/johnd@example.com a/John street, block 123, #01-01`
* `add n/Betsy Crowe t/friend e/betsycrowe@example.com a/Newgate Prison p/1234567 t/criminal`

### Listing all persons : `list`

Shows a list of all persons in the address book.

Format: `list`

### Editing a person : `edit`

Edits an existing person in the address book.

Format: `edit INDEX [n/NAME] [p/PHONE] [e/EMAIL] [a/ADDRESS] [t/TAG]…​`

* Edits the person at the specified `INDEX`. The index refers to the index number shown in the displayed person list. The index **must be a positive integer** 1, 2, 3, …​
* At least one of the optional fields must be provided.
* Existing values will be updated to the input values.
* When editing tags, the existing tags of the person will be removed i.e adding of tags is not cumulative.
* You can remove all the person’s tags by typing `t/` without
    specifying any tags after it.

Examples:
*  `edit 1 p/91234567 e/johndoe@example.com` Edits the phone number and email address of the 1st person to be `91234567` and `johndoe@example.com` respectively.
*  `edit 2 n/Betsy Crower t/` Edits the name of the 2nd person to be `Betsy Crower` and clears all existing tags.

### Deleting person(s) : `delete`

Deletes the specified client contact(s) from **Notarius**.

Formats:

1. Single-indexing: `delete INDEX`
    * Deletes the client contact at the specified `INDEX`.
2. Spaced-indexing: `delete i/INDEX INDEX1 INDEX2 … INDEXN`
    * Deletes the client contact(s) specified at the indexes: `INDEX1`, `INDEX2`, and `INDEXN`
3. Ranged-indexing: `delete i/START_INDEX-END_INDEX`
    * Deletes the client contact(s) whose index is specified from `START_INDEX` to `END_INDEX` inclusive.
    * `START_INDEX` must be `<=` `END_INDEX`.

Examples:

* `list` followed by `delete 2`
    * Deletes the 2nd client contact displayed in the address book from the top.
* `list` followed by `delete i/1-2`
    * Deletes the 1st and 2nd client contacts in the address book from the top.
* `list` followed by `delete i/2 3`
    * Deletes the 2nd and 3rd client contacts in the address book from the top.
* `find Betsy` followed by `delete 1`
    * Deletes the 1st client contact in the displayed results of the `find` command.
* `find Alex` followed by `delete i/1-2`
    * Deletes the 1st and 2nd client contacts in the displayed results of the `find` command.

![[deleteIndexSpaced]](images/deleteIndexSpaced.png)

<div style="text-align:center; font-weight:bold">An example of deleting the first 3 client contacts after listing</div>

<br>

<div markdown="block" class="alert alert-info">

**:information_source: Index constraints:**<br>

* The indexes must refer to the index numbers shown in the displayed client contacts list.

* The indexes **must be a positive integer** 1, 2, 3, …

* All specified indexes must correspond to some index number shown in the displayed client contacts list, otherwise the command fails.

* Duplicate indexes specified will be treated *as-if* that index was specified only once.

* Up to 100 indexes can be specified (either via spaced or ranged indexing formats); beyond which the command will fail.

* At least 1 index should be specified when using ranged or spaced indexing formats.

</div>

### Locating persons by name: `find`

The `find` command allows you to search for contacts based on their name,
phone number, email, address, or tags.

Format: `find [n/"NAME" "MORE_NAMES"] [p/"PHONE" "MORE_PHONES"] 
     [e/"EMAIL" "MORE_EMAILS"] [a/"ADDRESS" "MORE_ADDRESSES"] 
     [t/"TAG" "MORE_TAGS"] `

* Use double quotation marks (") around each keyword to ensure correct parsing.
* The search is case-insensitive. e.g the name `hans` will match `Hans`
* You can search by `name`, `phone number`, `email`, `address`, or `tags`.
* Supports OR search: At least one field must match any of the provided keywords.
* Allows small typos for `name`, `email` and `address` fields: 
  - e.g. Searching for `Alce` will match `Alice`.
  - Searching for `Bbo@example.com` will match `Bob@example.com.`
* Supports multiple entries per field:
  - e.g. `find n/"Alice" "Bob" p/"98765432" "91234567"`,
  matches contacts named `Alice` or `Bob`, or with phone numbers `98765432` or `91234567`.

Examples:
* `find p/"87438807" "91031282"` returns `Alex Yeoh` and `David Li`
* `find n/"Alxe" "Davdi"` returns `Alex Yeoh`, `David Li`<br>
  ![result for 'find alex david'](images/findAlexDavidResult.png)


### Sorting of contacts : `sort`

Sort the address book by specified attribute in lexicographical order.

Format: `sort [n/]`

* `sort n/` sorts contacts by ascending names.
* `sort p/` sorts contacts by ascending phone numbers.
* `sort e/` sorts contacts by ascending emails.
* `sort a/` sorts contacts by ascending addresses.
* `sort t/` sorts contacts by ascending tags.

Examples:
* `sort n/` returns person by ascending names `Alex`, `Bernice`, `Charlotte`.
* `sort p/` returns person by ascending phone numbers `87438807`, `91031282`, `92492021`.

### Clearing all entries : `clear`

Clears all entries from the address book.

Format: `clear`

### Changing a note : `note`

Changes a note of a client contact in the address book.

Format: `note INDEX [nt/NOTE]`

* Changes the note of the client contact at the specified `INDEX`.
* The index refers to the index number shown in the displayed client contact list.
* The index **must be a positive integer** 1, 2, 3, …​

Example:
* `note 3 nt/Away for a long time` changes the note of the 3rd client contact from the top 
in the address book into "Away for a long time".
* `sort /n` followed by `note 2` changes the note of the 
2nd client contact from the top listed in the sorted address book.
* `note 1` changes the note of the 1st client contact from the top into a blank note.

### Viewing a note : `viewnote`

Displays the contents of a note of a particular client contact in the address book.

Format: `viewnote INDEX`

* Displays the note of the client contact at the specified `INDEX`.
* The index refers to the index number shown in the displayed client contact list.
* The index **must be a positive integer** 1, 2, 3, …​

Example:
* `viewnote 3` displays the note of the 3rd client contact from the top.
* `viewnote 1` displays the note of the 1st client contact from the top.

### Undoing a command : `undo`

Undoes a command.

Format: `undo`

* There should be a previous command to undo.

Examples:
* `undo` undoes the last command.
* `pin 4` followed by `undo` undoes the pin on the 4th client contact from the top in the address book.

### Redoing a command : `redo`

Redoes an undone command.

Format: `redo`

* An undone command is a previously typed command that was reversed by the `undo` command
* There should be an undone command to redo.
 
Examples:
* `redo` redoes the last undone command.
* `pin 4` followed by `undo` followed by `redo` results in
there being a pin on the 4th client contact from the top in the address book.

### Exiting the program : `exit`

Exits the program.

Format: `exit`

### Command history

We know it can be **very annoying** to re-type commands consisting of long client details, especially due to a small typo.

As such, Notarius keeps a history of the commands you have entered. You can navigate through the history using various shortcuts below, depending on your operating system:

**Windows/Linux users:** Use `Ctrl + Up` and `Ctrl + Down` arrow keys to cycle up and down the command history.

**MacOS users:** Use `Ctrl + Opt + Up` and `Ctrl + Opt + Down` arrow keys instead.

![[commandHistory]](images/commandHistory.png)
<div style="text-align:center; font-weight:bold;">An example of re-accessing a previous edit command</div>

### Saving the data

AddressBook data are saved in the hard disk automatically after any command that changes the data. There is no need to save manually.

### Editing the data file

Notarius data are saved automatically as a JSON file `[JAR file location]/data/addressbook.json`. Advanced users are welcome to update data directly by editing that data file.

<div markdown="span" class="alert alert-warning">:exclamation: **Caution:**
If your changes to the data file makes its format invalid, AddressBook will discard all data and start with an empty data file at the next run. Hence, it is recommended to take a backup of the file before editing it.<br>
Furthermore, certain edits can cause the AddressBook to behave in unexpected ways (e.g., if a value entered is outside of the acceptable range). Therefore, edit the data file only if you are confident that you can update it correctly.
</div>

### Archiving data files `[coming in v2.0]`

_Details coming soon ..._

--------------------------------------------------------------------------------------------------------------------

## FAQ

**Q**: How can I check my Java version?<br>
**A**: You can open a command line and type `java -version`. If you do not have Java installed, you can install Java 17 using the Oracle guide [here](https://www.oracle.com/java/technologies/downloads/#java17). Alternatively, you can install the OpenJDK version. For macOS users, you may wish to follow the instructions [here](https://nus-cs2103-ay2425s2.github.io/website/admin/programmingLanguages.html).

**Q**: How do I transfer my data to another Computer?<br>
**A**: Install the app in the other computer and overwrite the empty data file it creates with the file that contains the data of your previous AddressBook home folder.

**Q**: How do I save my data?<br>
**A**: Data is saved in the hard disk automatically after any commands that changes the data.

**Q**: Do I need an internet connection to use Notarius?<br>
**A**: All functionalities can be used offline, hence no internet connection is required.

**Q**: What are the available commands in Notarius?<br>
**A**: Please refer to the [Command Summary](#command-summary) for the list of available commands.

--------------------------------------------------------------------------------------------------------------------

## Known issues

1. **When using multiple screens**, if you move the application to a secondary screen, and later switch to using only the primary screen, the GUI will open off-screen. The remedy is to delete the `preferences.json` file created by the application before running the application again.
2. **If you minimize the Help Window** and then run the `help` command (or use the `Help` menu, or the keyboard shortcut `F1`) again, the original Help Window will remain minimized, and no new Help Window will appear. The remedy is to manually restore the minimized Help Window.

--------------------------------------------------------------------------------------------------------------------

## Command summary

Action | Format, Examples
--------|------------------
**Add** | `add n/NAME p/PHONE_NUMBER e/EMAIL a/ADDRESS [t/TAG]…​` <br> e.g., `add n/James Ho p/22224444 e/jamesho@example.com a/123, Clementi Rd, 1234665 t/friend t/colleague`
<<<<<<< HEAD
**Delete** | `delete INDEX`<br> e.g., `delete 3`
**Edit** | `edit INDEX [n/NAME] [p/PHONE_NUMBER] [e/EMAIL] [a/ADDRESS] [t/TAG]…​`<br> e.g.,`edit 2 n/James Lee e/jameslee@example.com`
**Clear** | `clear`
**Find** | `find KEYWORD [MORE_KEYWORDS]`<br> e.g., `find James Jake`
**List** | `list`
**Help** | `help`
**Change Note** | `note INDEX [nt/NOTE]`<br> e.g., `note 3 nt/Currently in jail.`
**View Note** | `viewnote INDEX`<br> e.g., `viewnote 3`
**Undo** | `undo`
**Redo** | `redo`
=======
**Clear** | `clear`
**Delete** | `delete INDEX`, `delete i/START_INDEX-END_INDEX`, `delete i/INDEX1 INDEX2 …​`<br> e.g., `delete 3`, `delete i/1-2`, `delete i/1 3 5`
**Sort** | `sort ATTRIBUTE`<br> e.g., `sort n/`
**Edit** | `edit INDEX [n/NAME] [p/PHONE_NUMBER] [e/EMAIL] [a/ADDRESS] [t/TAG]…​`<br> e.g.,`edit 2 n/James Lee e/jameslee@example.com`
**Find** | `find [n/"NAME" "MORE_NAMES"] [p/"PHONE" "MORE_PHONES"] [e/"EMAIL" "MORE_EMAILS"] [a/"ADDRESS" "MORE_ADDRESSES"] [t/"TAG" "MORE_TAGS"]`<br> e.g., `find n/"James" "Jake"`
**List** | `list`
**Help** | `help [COMMAND]`<br> e.g., `help add`
>>>>>>> 1742de58
<|MERGE_RESOLUTION|>--- conflicted
+++ resolved
@@ -392,23 +392,14 @@
 Action | Format, Examples
 --------|------------------
 **Add** | `add n/NAME p/PHONE_NUMBER e/EMAIL a/ADDRESS [t/TAG]…​` <br> e.g., `add n/James Ho p/22224444 e/jamesho@example.com a/123, Clementi Rd, 1234665 t/friend t/colleague`
-<<<<<<< HEAD
-**Delete** | `delete INDEX`<br> e.g., `delete 3`
+**List** | `list`
 **Edit** | `edit INDEX [n/NAME] [p/PHONE_NUMBER] [e/EMAIL] [a/ADDRESS] [t/TAG]…​`<br> e.g.,`edit 2 n/James Lee e/jameslee@example.com`
+**Delete** | `delete INDEX`, `delete i/START_INDEX-END_INDEX`, `delete i/INDEX1 INDEX2 …​`<br> e.g., `delete 3`, `delete i/1-2`, `delete i/1 3 5`
 **Clear** | `clear`
-**Find** | `find KEYWORD [MORE_KEYWORDS]`<br> e.g., `find James Jake`
-**List** | `list`
-**Help** | `help`
+**Find** | `find [n/"NAME" "MORE_NAMES"] [p/"PHONE" "MORE_PHONES"] [e/"EMAIL" "MORE_EMAILS"] [a/"ADDRESS" "MORE_ADDRESSES"] [t/"TAG" "MORE_TAGS"]`<br> e.g., `find n/"James" "Jake"`
+**Sort** | `sort ATTRIBUTE`<br> e.g., `sort n/`
 **Change Note** | `note INDEX [nt/NOTE]`<br> e.g., `note 3 nt/Currently in jail.`
 **View Note** | `viewnote INDEX`<br> e.g., `viewnote 3`
 **Undo** | `undo`
 **Redo** | `redo`
-=======
-**Clear** | `clear`
-**Delete** | `delete INDEX`, `delete i/START_INDEX-END_INDEX`, `delete i/INDEX1 INDEX2 …​`<br> e.g., `delete 3`, `delete i/1-2`, `delete i/1 3 5`
-**Sort** | `sort ATTRIBUTE`<br> e.g., `sort n/`
-**Edit** | `edit INDEX [n/NAME] [p/PHONE_NUMBER] [e/EMAIL] [a/ADDRESS] [t/TAG]…​`<br> e.g.,`edit 2 n/James Lee e/jameslee@example.com`
-**Find** | `find [n/"NAME" "MORE_NAMES"] [p/"PHONE" "MORE_PHONES"] [e/"EMAIL" "MORE_EMAILS"] [a/"ADDRESS" "MORE_ADDRESSES"] [t/"TAG" "MORE_TAGS"]`<br> e.g., `find n/"James" "Jake"`
-**List** | `list`
-**Help** | `help [COMMAND]`<br> e.g., `help add`
->>>>>>> 1742de58
+**Help** | `help [COMMAND]`<br> e.g., `help add`