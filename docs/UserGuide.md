---
layout: page
title: User Guide
---


* Table of Contents 
{:toc}

--------------------------------------------------------------------------------------------------------------------

## Introducing Notarius

*Ever a **fast-typing lawyer** with **too many** clients to manually keep track of in your slow and cumbersome contact app? We offer a **far better** alternative.*

**Notarius** is a **desktop addressbook** application on ***steroids***, meticulously refined for **lawyers** to track and manage their
clients' contact information. The app speeds up client contact management processes by providing fast-typing lawyers with a **Command Line Interface** (CLI) based input,
while also providing a seamless and intuitive **Graphical User Interface** (GUI) for visual cues to those who prefer it.

## Features Overview

While this application may seem *as-if* it were a *typical* address-book application, allowing you to
list, add, edit and delete client contacts, **Notarius** is packed with convenient and essential features that drive your productivity at work,
helping to provide you with a seamless experience. You can re-access previously typed commands, undo/redo them, search for client contacts, and even sort them.

Additionally, we offer **cool** *quality-of-life* features too. You can note-take crucial details of your clients, and even pin important client contacts!

| Feature         | Purpose                                                                                  |
|-----------------|------------------------------------------------------------------------------------------|
| Note            | Add and view notes of client contacts to keep track of important information about them. |
| Pin/Unpin       | Pin and unpin client contacts to easily track important client information.              |
| Sort            | Sort clients by key attributes to easily find certain clients.                           |
| Find            | Filters clients by various fields along with how similar they are to the query commands. |
| Undo/Redo       | Undo and redo commands to easily correct mistaken commands.                              |
| Command History | View and reaccess previously typed commands to easily edit typos.                        |

## Glossary of terms

While exploring this user guide, you may come across some terms that you may not be familiar with.
Here is a list of commonly used terminology to provide better clarity.

| Terms                 | Meaning                                                                                                                                                                                                                                                                                                                           |
|-----------------------|-----------------------------------------------------------------------------------------------------------------------------------------------------------------------------------------------------------------------------------------------------------------------------------------------------------------------------------|
| Prefix                | Prefixes are short markers that are used to specify the type of information following it. For instance, `n/` is a prefix that specifies that the data following it (up until another prefix) is the name of a client.                                                                                                             |
| Command/Command input | A command (input) is a specific instruction that a user types into the input box to tell Notarius what to do. Commands help users interact with Notarius by performing actions like adding, searching, or deleting data. Commands that do not match actions that can be performed by Notarius will be considered invalid/unknown. |
| Index                 | Index refers to the position of a client in the list of clients displayed by Notarius. For example, an `INDEX` of 1 refers to the first client in the displayed list.                                                                                                                                                             |
| Operating System/OS   | The type of computer software that you are using, commonly referred to as OS. Examples include **Windows**, **macOS**, and **Linux**. Click <a href="https://en.wikipedia.org/wiki/Operating_system">here</a> to learn more.                                                                                                      |
| Whitespace Character  | Usually refer to characters entered by a user's keyboard that are not visible. Examples include spaces (by pressing space-bar), tabs (by pressing the tab key), and new lines (from pressing enter).                                                                                                                              |
| Blank Inputs          | Inputs entered by users that are either empty or only contain whitespace characters                                                                                                                                                                                                                                               |

## Quick start

1. Ensure you have Java `17` or above installed in your Computer.<br>
   **Mac users:** Ensure you have the precise JDK version prescribed [here](https://se-education.org/guides/tutorials/javaInstallationMac.html).

1. Download the latest `.jar` file from [here](https://github.com/AY2425S2-CS2103T-T17-1/tp/releases).<br>
   * Under `Assets` of the latest release, click on `Notarius.jar` to download it.

1. Copy the file to an empty folder where you want to store all your contact information for Notarius.

1. Follow the steps for your device:


    <details>
        <summary> Windows</summary>
        <pre>

    1. Copy the path of the folder
        - Right-click the folder and select "Copy as Path".

    2. Open a command terminal
        - Press Win + X, then select Terminal.

    3. Navigate to the folder
        - Type "cd" and paste the copied path, then press Enter.

    4. Run the application
        - Type "java -jar Notarius.jar" and press Enter.
   
           </pre>
       </details>

    <details>
      <summary>MacOS</summary>
      <pre>
    1. Copy the path of the folder
        - Right-click the folder, hold Opt, then click "Copy (folder name) as Pathname".

    2. Open a command terminal
        - Press Cmd + Space to open Spotlight, type "Terminal", and press Enter.

    3. Navigate to the folder
        - Type "cd" and paste the copied path, then press Enter.

    4. Run the application
        - Type "java -jar Notarius.jar" and press Enter.
      </pre>
    </details>


    <details>
      <summary>Linux</summary>
      <pre>

    1. Copy the path of the folder
        - Click the address bar of the folder (this might require pressing Ctrl + L).
        - Copy with Ctrl + C.

    2. Open a command terminal
        - Press Ctrl + Alt + T.

    3. Navigate to the folder
        - Type "cd" and paste the copied path, then press Enter.

    4. Run the application
        - Type "java -jar Notarius.jar" and press Enter.


      </pre>
    </details>


<br>
A GUI similar to the below should appear in a few seconds. Note how the app contains some sample data.

![Ui](images/Ui.png)

1. Type the command in the command box and press Enter to execute it. e.g. typing **`help`** and pressing Enter will open the help window.<br>
   Some example commands you can try:

    * `list` : Lists all contacts.

    * `add n/John Doe p/98765432 e/johnd@example.com a/John street, block 123, #01-01` : Adds a contact named `John Doe` to the Address Book.

    * `delete 3` : Deletes the 3rd contact shown in the current list.

    * `clear` : Deletes all contacts.

    * `exit` : Exits the app.

1. Refer to the [Features](#features) below for details of each command.

--------------------------------------------------------------------------------------------------------------------

## Overview of UI

<p align="center">
  <img src="images/userinterface1.png" alt="Ui" />
</p>

<p align="center">
  <img src="images/userinterface2.png" alt="Ui" />
</p>

--------------------------------------------------------------------------------------------------------------------

## Features

<div markdown="block" class="alert alert-info">

**:information_source: Notes about the command format:**<br>

* Words in `UPPER_CASE` are the parameters to be supplied by the user.<br>
  e.g. in `add n/NAME`, `NAME` is a parameter which can be used as `add n/John Doe`.

* Items in square brackets are optional.<br>
  e.g `n/NAME [t/TAG]` can be used as `n/John Doe t/friend` or as `n/John Doe`.

* Items with `…`​ after them can be used multiple times including zero times.<br>
  e.g. `[t/TAG]…​` can be used as ` ` (i.e. 0 times), `t/friend`, `t/friend t/family` etc.

* Parameters can be in any order.<br>
  e.g. if the command specifies `n/NAME p/PHONE_NUMBER`, `p/PHONE_NUMBER n/NAME` is also acceptable.

* Extraneous parameters for commands that do not take in parameters (such as `list`, `exit` and `clear`) will be ignored.<br>
  e.g. if the command specifies `list 123`, it will be interpreted as `list`.

* If you are using a PDF version of this document, be careful when copying and pasting commands that span multiple lines as space characters surrounding line-breaks may be omitted when copied over to the application.
</div>

### Basic Features

#### Viewing help : `help`

The `help` command provides guidance on how to use the application, including available commands and their formats.

Format: `help [COMMAND]`

![help_message](images/helpMessage.png)

* Display general help message when used without arguments.
* Provides specific command help with format and example of usage
  when a valid command name is specified.
* Case-insensitive command lookup (e.g.`help FiNd` works for `find`).
* Handles unknown commands gracefully, informing the user if the command does not exist.

Examples:
* `help add` displays the correct format and usage of the `add` command.
* `help me` returns: `"Unknown command! Use 'help' to see available commands.`

#### Adding a client contact: `add`

Adds a client contact to the address book.

Format: `add n/NAME p/PHONE_NUMBER e/EMAIL a/ADDRESS [t/TAG] [t/ADDITIONAL TAG]…​`

<div markdown="span" class="alert alert-primary">:bulb: **Tip:**
A contact can have any number of tags (including 0)
</div>

Examples:
* `add n/John Doe p/98765432 e/johnd@example.com a/John street, block 123, #01-01`
* `add n/Betsy Crowe t/DUI e/betsycrowe@example.com a/Newgate Prison p/1234567 t/case44`

#### Listing all client contacts : `list`

Shows a list of all contacts in the address book.

Format: `list`

#### Editing a client contact : `edit`

Edits an existing contact in the address book.

Format: `edit INDEX [n/NAME] [p/PHONE] [e/EMAIL] [a/ADDRESS] [t/TAG] [t/ADDITIONAL TAG]…​`

* Edits the contact at the specified `INDEX`. The index refers to the index number shown in the displayed person list. The index **must be a positive integer** 1, 2, 3, …​
* At least one of the optional fields must be provided.
* Existing values will be updated to the input values.
* When editing tags, the existing tags of the contact will be removed i.e adding of tags is not cumulative.
* You can remove all the contact’s tags by typing `t/` without
  specifying any tags after it.

Examples:
*  `edit 1 p/91234567 e/johndoe@example.com` Edits the phone number and email address of the 1st contact to be `91234567` and `johndoe@example.com` respectively.
*  `edit 3 t/Custody t/Case45` Overwrite the currents tag(s) of the 3rd contact with `Witness` and `Case44`.
*  `edit 2 n/Betsy Crower t/` Edits the name of the 2nd contact to be `Betsy Crower` and clears all existing tags.

#### Deleting client contact(s) : `delete`

Deletes **client** contact(s) from your list of contacts in Notarius so that you can remove
outdated and no longer needed client contact information.

Formats:

For deleting a single client:

* Single-delete: `delete INDEX`
    * Deletes the client contact at the specified `INDEX`.

For deleting multiple clients:

* Spaced-delete: `delete i/FIRST_INDEX [MORE_INDEXES]…`
    * Deletes the client contact(s) specified by `FIRST_INDEX` and the indexes in `[MORE_INDEXES]`
    * Simply allows you to specify 1 or more indexes after the prefix `i/`.
    * Indexes specified this way must be separated by spaces.
* Ranged-delete: `delete i/START_INDEX-END_INDEX`
    * Deletes the client contacts whose indexes are within the index range from `START_INDEX` to `END_INDEX` inclusive.

Examples:

* `list` followed by `delete 2`
    * Deletes the 2nd client contact displayed in the address book from the top.
* `list` followed by `delete i/1-2`
    * Deletes the 1st and 2nd client contacts in the address book from the top.
* `list` followed by `delete i/2 3`
    * Deletes the 2nd and 3rd client contacts in the address book from the top.
* `find n/"Betsy"` followed by `delete 1`
    * Deletes the 1st client contact in the displayed results of the `find` command.
* `find n/"Alex"` followed by `delete i/1-2`
    * Deletes the 1st and 2nd client contacts in the displayed results of the `find` command.

![deleteIndexSpaced](images/deleteIndexSpaced.png)

<div style="text-align:center;">
<span style="font-weight:bold;">Example:</span> Deleting the first 3 client contacts after <code>list</code> using 
<code>delete i/1-3</code>
</div>

<br>

<div markdown="block" class="alert alert-warning">

**:exclamation: Index constraints:**<br>

* The indexes must refer to the index numbers shown in the displayed client contacts list.

* The indexes **must be a positive integer** 1, 2, 3, …

* All specified indexes must correspond to some index number shown in the displayed client contacts list, otherwise the command fails.

* For ranged and spaced delete formats, duplicate indexes specified will be treated *as-if* that index was specified only once.

* Up to 100 indexes can be specified (either via spaced or ranged delete formats); beyond which the command will fail.

* At least 1 index should be specified when using ranged or spaced delete formats.

* For ranged-delete format, `START_INDEX` must be at most equal to `END_INDEX` (For e.g. `delete i/3-2` is invalid).

</div>

#### Locating client contacts by name: `find`

The `find` command allows you to search for contacts based on their name,
phone number, email, address, or tags.

Format: `find [n/"NAME" "MORE_NAMES"] [p/"PHONE" "MORE_PHONES"]
[e/"EMAIL" "MORE_EMAILS"] [a/"ADDRESS" "MORE_ADDRESSES"]
[t/"TAG" "MORE_TAGS"] `

* Use double quotation marks (") around each keyword to ensure correct parsing.
* The search is case-insensitive. e.g the name `hans` will match `Hans`
* You can search by `name`, `phone number`, `email`, `address`, or `tags`.
* If no prefix (e.g. n/) is given, find by name is assumed.
    * e.g. `find Alice Bernice` is treated as `find n/"Alice" "Bernice"`
* Supports OR search: At least one field must match any of the provided keywords.
* Allows small typos for `name`, `email` and `address` fields:
    - e.g. Searching for `Alce` will match `Alice`.
    - Searching for `Bbo@example.com` will match `Bob@example.com.`
* Supports multiple entries per field:
    - e.g. `find n/"Alice" "Bob" p/"98765432" "91234567"`,
      matches contacts named `Alice` or `Bob`, or with phone numbers `98765432` or `91234567`.

Examples:
* `find Alex` returns `Alex Yeoh`
* `find p/"87438807" "91031282"` returns `Alex Yeoh` and `David Li`
* `find n/"Alxe" "Davdi"` returns `Alex Yeoh`, `David Li`<br>
  ![result for 'find alex david'](images/findAlexDavidResult.png)

### Special Features

#### Sorting of client contacts : `sort`

Sort the address book by specified attribute in lexicographical order.

Format: `sort [n/]`

* `sort n/` sorts contacts by ascending names.
* `sort p/` sorts contacts by ascending phone numbers.
* `sort e/` sorts contacts by ascending emails.
* `sort a/` sorts contacts by ascending addresses.
* `sort t/` sorts contacts by ascending tags.

Examples:
* `sort n/` returns contact by ascending names `Alex`, `Bernice`, `Charlotte`.
* `sort p/` returns contact by ascending phone numbers `87438807`, `91031282`, `92492021`.

<br>

![[sortByPhone]](images/sortByPhone.png)
<div style="text-align:center;">

<span style="font-weight:bold;">Example:</span> Sorting a list of contacts by phone number using <code>sort p/</code>

</div>

<br>

#### Pinning a client contact : `pin`

Pins the specified client contact to the top of the address book.<br>
Does nothing if they were already pinned.

Format: `pin INDEX`

* Pins the contact at the specified `INDEX` to the top of the list.
* The index refers to the index number shown in the displayed list.
* The index **must be a positive integer** 1, 2,3, …​

Examples:
* `list` followed by `pin 2` pins the 2nd contact in the address book to the top.
* `sort p/` followed by `pin 1` pins the 1st contact when sorted according to phone number.

<br>

![[pinFirstPerson]](images/pinFirstPerson.png)
<div style="text-align:center;">

<span style="font-weight:bold;">Example:</span> Pinning the first client contact (<code>Alex Yeoh</code>)
using <code>pin 1</code>
</div>

<br>

#### Unpinning a pinned client contact : `unpin`

Unpins the specified contact from the top of the address book if they were previously pinned.<br>
Does nothing if they were not pinned.

Format: `unpin INDEX`

* Unpins the contact at the specified `INDEX` from the top of the list if they were previously pinned.
* The index refers to the index number shown in the displayed list.
* The index **must be a positive integer** 1, 2,3, …​

Examples:
* `list` followed by `unpin 1` unpins the 1st contact in the address book.
* `sort p/` followed by `unpin 1` unpins the 1st contact when sorted according to phone number.

<br>

![[beforeUnpin]](images/beforeUnpin.png)
<div style="text-align:center;">

<span style="font-weight:bold;">Example:</span> Before unpinning a pinned client contact (<code>Alex Yeoh</code>)

</div>

<br>

![[afterUnpin]](images/afterUnpin.png)
<div style="text-align:center;">

<span style="font-weight:bold;">Example:</span> After unpinning <code>Alex Yeoh</code> using
<code>unpin 1</code>

</div>


#### Clearing all entries : `clear`

Clears all entries from the address book.

Format: `clear`

#### Adding/Changing a note : `note`

Changes a note of a client contact in the address book.

Format: `note INDEX [nt/NOTE]`

* Changes the note of the client contact at the specified `INDEX`.
* The index refers to the index number shown in the displayed client contact list.
* The index **must be a positive integer** 1, 2, 3, …​

Example:
* `note 3 nt/Away for a long time` changes the note of the 3rd client contact from the top
  in the address book into "Away for a long time".
* `sort /n` followed by `note 2` changes the note of the
  2nd client contact from the top listed in the sorted address book.
* `note 1` changes the note of the 1st client contact from the top into a blank note.

#### Viewing a note : `viewnote`

Displays the contents of a note of a particular client contact in the address book.

Format: `viewnote INDEX`

* Displays the note of the client contact at the specified `INDEX`.
* The index refers to the index number shown in the displayed client contact list.
* The index **must be a positive integer** 1, 2, 3, …​

Example:
* `viewnote 3` displays the note of the 3rd client contact from the top.
* `viewnote 1` displays the note of the 1st client contact from the top.

#### Undoing a command : `undo`

Undoes a command.

Format: `undo`

* There should be a previous command to undo.

Examples:
* `undo` undoes the last command.
* `pin 4` followed by `undo` undoes the pin on the 4th client contact from the top in the address book.

<br>

![beforeUndo](images/beforeUndo.png)
<div style="text-align:center;">

<span style="font-weight:bold;">Example:</span> Before undoing the delete: <code>delete i/1-2</code>

</div>

<br>

![afterUndo](images/afterUndo.png)
<div style="text-align:center;">

<span style="font-weight:bold;">Example:</span> After undoing the delete using <code>undo</code>

</div>

#### Redoing a command : `redo`

Redoes an undone command.

Format: `redo`

* An undone command is a previously typed command that was reversed by the `undo` command
* There should be an undone command to redo.

Examples:
* `redo` redoes the last undone command.
* `pin 4` followed by `undo` followed by `redo` results in
  there being a pin on the 4th client contact from the top in the address book.

![afterRedo](images/afterRedo.png)
<div style="text-align:center;">

<span style="font-weight:bold;">Example:</span> <code>redo</code> an <code>undo</code> of <code>delete i/1-2</code> 

</div>

<br>

#### Command history

We know it can be **very annoying** to re-type commands consisting of long client details, especially due to a small typo.

As such, **Notarius** keeps a history of the command inputs you have entered. When the command history is open, 
the inputs shown are **ordered** from the **most recently** entered input at the **top** to the **least recently** 
entered input at the **bottom**. Furthermore, the **currently selected input** in the command history 
is automatically entered into the input bar, as shown below:

![[commandHistoryOrder]](images/commandHistoryOrder.png)
<div style="text-align:center;"><span style="font-weight:bold;">Example:</span> Older and newer command inputs in the command history
<br>
The <span style="font-weight:bold;">currently selected input</span> is "more recently entered command input"
</div>

<br>

You can open and navigate through this history by using various shortcuts below, depending on your operating system:

**Windows/Linux users:** Use `Ctrl + Up` key combination to cycle up the command history, and `Ctrl + Down` arrow key combinations to cycle down. 

**macOS users:** Use `Ctrl + Opt + Up` and `Ctrl + Opt + Down` arrow key combinations to respectively cycle up and down instead.

 

<div markdown="block" class="alert alert-primary">:bulb: **Tips:**

* Pressing **either** of the key combinations above **based on** your operating system will **open** the command history.

* You can **close** the command history by either pressing `Enter` to submit the command input, or the `Escape` key.

</div>

<br>

**Cycling up** or **down** the command history simply refers to moving the **currently selected input** of the command history 
to a **more recent/newer** or **less recent/older** command input respectively.

<div markdown="block" class="alert alert-info">

:information_source: **Important Notes:**<br>

* When the **currently selected input** is at the top of the command history, cycling up another time will bring it down to the **oldest** input at the bottom of the command history.

* Similarly, when the **currently selected input** is at the bottom of the command history, cycling down another time brings it back to the **newest** input at the top of the command history.

</div>

<br>

Examples:
* Opening an empty command history using `Ctrl + Up` on **Windows** or `Ctrl + Opt + Up` on **macOS**:
![[emptyCommandHistory]](images/emptyCommandHistory.png)

* Entering `list`, then `edit 1 p/987654321` followed by `list` and using `Ctrl + Down` on **Windows** (`Ctrl + Opt + Down` on **macOS**) to re-access the edit command via the command history:
![[commandHistory]](images/commandHistory.png)

<br>

<div markdown="block" class="alert alert-warning">

:exclamation: **Constraints:**<br>

* Invalid/Unknown commands will be considered and saved into the command history, since it may have been a typo.

* Blank inputs (including empty inputs) are not useful command inputs and won't be added.

* The command history will not be saved when the application is closed.

* Restarting the application will clear the command history.

* Inputs that are duplicates of the previously saved command history input will not be added another time.

* Up to 20 of your most recently entered inputs will be saved in the command history.

</div>

### Exiting the program : `exit`

Exits the program.

Format: `exit`

### Saving the data

AddressBook data are saved in the hard disk automatically after any command that changes the data. There is no need to save manually.

### Editing the data file

Notarius data are saved automatically as a JSON file `[JAR file location]/data/addressbook.json`. Advanced users are welcome to update data directly by editing that data file.

<div markdown="span" class="alert alert-warning">:exclamation: **Caution:**
If your changes to the data file makes its format invalid, AddressBook will discard all data and start with an empty data file at the next run. Hence, it is recommended to take a backup of the file before editing it.<br>
Furthermore, certain edits can cause the AddressBook to behave in unexpected ways (e.g., if a value entered is outside of the acceptable range). Therefore, edit the data file only if you are confident that you can update it correctly.
</div>

### Archiving data files `[coming in v2.0]`

_Details coming soon ..._

--------------------------------------------------------------------------------------------------------------------

## FAQ

**Q: How can I check my Java version?**<br>
A: You can open a command line and type `java -version`. If you do not have Java installed, you can install **Java 17**
using the Oracle guide [here](https://www.oracle.com/java/technologies/downloads/#java17). Alternatively, you can install the OpenJDK version. For macOS users, you may wish to follow the instructions [here](https://nus-cs2103-ay2425s2.github.io/website/admin/programmingLanguages.html).

**Q: How do I save my data?**<br>
A: Data is saved in the hard disk automatically after any commands that changes the data.

**Q: Do I need an internet connection to use Notarius?**<br>
A: All functionalities can be used offline, hence no internet connection is required.

**Q: What are the available commands in Notarius?**<br>
A: Please refer to the [Command Summary](#command-summary) for the list of available commands.

--------------------------------------------------------------------------------------------------------------------

## Known issues

1. **When using multiple screens**, if you move the application to a secondary screen, and later switch to using only the primary screen, the GUI will open off-screen. The remedy is to delete the `preferences.json` file created by the application before running the application again.
2. **If you minimize the Help Window** and then run the `help` command (or use the `Help` menu, or the keyboard shortcut `F1`) again, the original Help Window will remain minimized, and no new Help Window will appear. The remedy is to manually restore the minimized Help Window.

--------------------------------------------------------------------------------------------------------------------

## Command summary

<<<<<<< HEAD
| Action              | Formats and Examples                                                                                                                                                                                                                                                              |
|---------------------|-----------------------------------------------------------------------------------------------------------------------------------------------------------------------------------------------------------------------------------------------------------------------------------|
| **Add**             | Format: `add n/NAME p/PHONE_NUMBER e/EMAIL a/ADDRESS [t/TAG]…` <br> <br> Example: `add n/James Ho p/22224444 e/jamesho@example.com a/123, Clementi Rd, 1234665 t/plaintiff t/client`                                                                                              |
| **Clear**           | Format: `clear` <br> <br> Example: `clear`                                                                                                                                                                                                                                        |
| **Delete**          | Single-delete Format: `delete INDEX` <br> <br> Example: `delete 3` <br> <br> Ranged-delete Format: `delete i/START_INDEX-END_INDEX` <br> <br> Example: `delete i/1-2` <br> <br> Spaced-delete Format: `delete i/FIRST_INDEX [MORE_INDEXES]… ` <br> <br> Example: `delete i/1 3 5` |
| **Edit**            | Format: `edit INDEX [n/NAME] [p/PHONE_NUMBER] [e/EMAIL] [a/ADDRESS] [t/TAG]…` <br> <br> Example: `edit 2 n/James Lee e/jameslee@example.com`                                                                                                                                      |
| **Find**            | Format: `find [n/"NAME" "MORE_NAMES"] [p/"PHONE" "MORE_PHONES"] [e/"EMAIL" "MORE_EMAILS"] [a/"ADDRESS" "MORE_ADDRESSES"] [t/"TAG" "MORE_TAGS"]` <br> <br> Example: `find n/"James" "Jake"`                                                                                        |
| **List**            | Format: `list` <br> <br> Example: `list`                                                                                                                                                                                                                                          |
| **Add/Change Note** | Format: `note INDEX [nt/NOTE]` <br> <br> Example: `note 3 nt/Currently in jail.`                                                                                                                                                                                                  |
| **View Note**       | Format: `viewnote INDEX` <br> <br> Example: `viewnote 3`                                                                                                                                                                                                                          |
| **Pin**             | Format: `pin INDEX` <br> <br> Example: `pin 2`                                                                                                                                                                                                                                    |
| **Unpin**           | Format: `unpin INDEX` <br> <br> Example: `unpin 1`                                                                                                                                                                                                                                |
| **Sort**            | Format: `sort ATTRIBUTE` <br> <br> Example: `sort n/`                                                                                                                                                                                                                             |
| **Undo**            | Format: `undo` <br> <br> Example: `undo`                                                                                                                                                                                                                                          |
| **Redo**            | Format: `redo` <br> <br> Example: `redo`                                                                                                                                                                                                                                          |
| **Help**            | Format: `help [COMMAND]` <br> <br> Example: `help add`                                                                                                                                                                                                                            |
=======
Action | Format, Examples
--------|------------------
**Add** | `add n/NAME p/PHONE_NUMBER e/EMAIL a/ADDRESS [t/TAG] [t/ADDITIONAL TAG]…​` <br> e.g., `add n/James Ho p/22224444 e/jamesho@example.com a/123, Clementi Rd, 1234665 t/friend t/colleague`
**Clear** | `clear`
**Delete** | `delete INDEX`, `delete i/START_INDEX-END_INDEX`, `delete i/FIRST_INDEX SECOND_INDEX …​ NTH_INDEX`<br> e.g., `delete 3`, `delete i/1-2`, `delete i/1 3 5`
**Edit** | `edit INDEX [n/NAME] [p/PHONE_NUMBER] [e/EMAIL] [a/ADDRESS] [t/TAG] [t/ADDITIONAL TAG]…​`<br> e.g.,`edit 2 n/James Lee e/jameslee@example.com`
**Find** | `find [n/"NAME" "MORE_NAMES"] [p/"PHONE" "MORE_PHONES"] [e/"EMAIL" "MORE_EMAILS"] [a/"ADDRESS" "MORE_ADDRESSES"] [t/"TAG" "MORE_TAGS"]`<br> e.g., `find n/"James" "Jake"`
**List** | `list`
**Add/Change Note** | `note INDEX [nt/NOTE]`<br> e.g., `note 3 nt/Currently in jail.`
**View Note** | `viewnote INDEX`<br> e.g., `viewnote 3`
**Pin** | `pin INDEX`<br> e.g., `pin 2`
**Unpin** | `unpin INDEX`<br> e.g., `unpin 1`
**Sort** | `sort ATTRIBUTE`<br> e.g., `sort n/`
**Undo** | `undo`
**Redo** | `redo`
**Help** | `help [COMMAND]`<br> e.g., `help add`
>>>>>>> 9c42871e
<|MERGE_RESOLUTION|>--- conflicted
+++ resolved
@@ -635,13 +635,12 @@
 
 ## Command summary
 
-<<<<<<< HEAD
 | Action              | Formats and Examples                                                                                                                                                                                                                                                              |
 |---------------------|-----------------------------------------------------------------------------------------------------------------------------------------------------------------------------------------------------------------------------------------------------------------------------------|
-| **Add**             | Format: `add n/NAME p/PHONE_NUMBER e/EMAIL a/ADDRESS [t/TAG]…` <br> <br> Example: `add n/James Ho p/22224444 e/jamesho@example.com a/123, Clementi Rd, 1234665 t/plaintiff t/client`                                                                                              |
+| **Add**             | Format: `add n/NAME p/PHONE_NUMBER e/EMAIL a/ADDRESS [t/TAG] [t/ADDITIONAL TAG]…` <br> <br> Example: `add n/James Ho p/22224444 e/jamesho@example.com a/123, Clementi Rd, 1234665 t/plaintiff t/client`                                                                           |
 | **Clear**           | Format: `clear` <br> <br> Example: `clear`                                                                                                                                                                                                                                        |
 | **Delete**          | Single-delete Format: `delete INDEX` <br> <br> Example: `delete 3` <br> <br> Ranged-delete Format: `delete i/START_INDEX-END_INDEX` <br> <br> Example: `delete i/1-2` <br> <br> Spaced-delete Format: `delete i/FIRST_INDEX [MORE_INDEXES]… ` <br> <br> Example: `delete i/1 3 5` |
-| **Edit**            | Format: `edit INDEX [n/NAME] [p/PHONE_NUMBER] [e/EMAIL] [a/ADDRESS] [t/TAG]…` <br> <br> Example: `edit 2 n/James Lee e/jameslee@example.com`                                                                                                                                      |
+| **Edit**            | Format: `edit INDEX [n/NAME] [p/PHONE_NUMBER] [e/EMAIL] [a/ADDRESS] [t/TAG] [t/ADDITIONAL TAG]…` <br> <br> Example: `edit 2 n/James Lee e/jameslee@example.com`                                                                                                                   |
 | **Find**            | Format: `find [n/"NAME" "MORE_NAMES"] [p/"PHONE" "MORE_PHONES"] [e/"EMAIL" "MORE_EMAILS"] [a/"ADDRESS" "MORE_ADDRESSES"] [t/"TAG" "MORE_TAGS"]` <br> <br> Example: `find n/"James" "Jake"`                                                                                        |
 | **List**            | Format: `list` <br> <br> Example: `list`                                                                                                                                                                                                                                          |
 | **Add/Change Note** | Format: `note INDEX [nt/NOTE]` <br> <br> Example: `note 3 nt/Currently in jail.`                                                                                                                                                                                                  |
@@ -651,22 +650,4 @@
 | **Sort**            | Format: `sort ATTRIBUTE` <br> <br> Example: `sort n/`                                                                                                                                                                                                                             |
 | **Undo**            | Format: `undo` <br> <br> Example: `undo`                                                                                                                                                                                                                                          |
 | **Redo**            | Format: `redo` <br> <br> Example: `redo`                                                                                                                                                                                                                                          |
-| **Help**            | Format: `help [COMMAND]` <br> <br> Example: `help add`                                                                                                                                                                                                                            |
-=======
-Action | Format, Examples
---------|------------------
-**Add** | `add n/NAME p/PHONE_NUMBER e/EMAIL a/ADDRESS [t/TAG] [t/ADDITIONAL TAG]…​` <br> e.g., `add n/James Ho p/22224444 e/jamesho@example.com a/123, Clementi Rd, 1234665 t/friend t/colleague`
-**Clear** | `clear`
-**Delete** | `delete INDEX`, `delete i/START_INDEX-END_INDEX`, `delete i/FIRST_INDEX SECOND_INDEX …​ NTH_INDEX`<br> e.g., `delete 3`, `delete i/1-2`, `delete i/1 3 5`
-**Edit** | `edit INDEX [n/NAME] [p/PHONE_NUMBER] [e/EMAIL] [a/ADDRESS] [t/TAG] [t/ADDITIONAL TAG]…​`<br> e.g.,`edit 2 n/James Lee e/jameslee@example.com`
-**Find** | `find [n/"NAME" "MORE_NAMES"] [p/"PHONE" "MORE_PHONES"] [e/"EMAIL" "MORE_EMAILS"] [a/"ADDRESS" "MORE_ADDRESSES"] [t/"TAG" "MORE_TAGS"]`<br> e.g., `find n/"James" "Jake"`
-**List** | `list`
-**Add/Change Note** | `note INDEX [nt/NOTE]`<br> e.g., `note 3 nt/Currently in jail.`
-**View Note** | `viewnote INDEX`<br> e.g., `viewnote 3`
-**Pin** | `pin INDEX`<br> e.g., `pin 2`
-**Unpin** | `unpin INDEX`<br> e.g., `unpin 1`
-**Sort** | `sort ATTRIBUTE`<br> e.g., `sort n/`
-**Undo** | `undo`
-**Redo** | `redo`
-**Help** | `help [COMMAND]`<br> e.g., `help add`
->>>>>>> 9c42871e
+| **Help**            | Format: `help [COMMAND]` <br> <br> Example: `help add`                                                                                                                                                                                                                            |