--- conflicted
+++ resolved
@@ -264,7 +264,6 @@
 
 Adds a client contact to the address book.
 
-<<<<<<< HEAD
 Format: `add n/NAME p/PHONE_NUMBER e/EMAIL a/ADDRESS [t/TAG]…​`
 
 <div markdown="block" class="alert alert-warning">
@@ -272,14 +271,8 @@
 * A client contact is considered a duplicate if another client contact has the same email(case-insensitive)
 and this duplicate email will be rejected.<br><br>
 * Phone number must a number with 3 to 15 digits.
-=======
-Format: `add n/NAME p/PHONE_NUMBER e/EMAIL a/ADDRESS [t/TAG] [t/ADDITIONAL TAG]…​`
-
-<div markdown="span" class="alert alert-primary">:bulb: **Tip:**
-A client contact is considered a duplicate if another client contact has the same email (case-insensitive)
-and this duplicate email will be rejected.
->>>>>>> 1f00fed5
-</div>
+</div>
+
 Examples:
 * `add n/John Doe p/98765432 e/johnd@example.com a/John street, block 123, #01-01`
 * `add n/Betsy Crowe t/DUI e/betsycrowe@example.com a/Newgate Prison p/1234567 t/case44`
