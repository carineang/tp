---
layout: page
title: User Guide
---


* Table of Contents
{:toc}

--------------------------------------------------------------------------------------------------------------------

## Introducing Notarius

> __*Managing client contacts should not slow you down.*__

**Notarius** is a desktop address book application
designed for **fast typing lawyers**
who need a **quick and efficient** way to manage client contacts. It comes with a **simple and intuitive** graphical interface
for a **clear and organised** view of your client contacts.

## Features Overview

**Notarius** comes with the expected features of an address book application in allowing you to
add, list, edit and delete client contacts.

Furthermore, **Notarius** also comes with **additional features** and **quality of life** to drive your **productivity** at work:

| Feature         | Overview                                                                                                                                                       |
|-----------------|----------------------------------------------------------------------------------------------------------------------------------------------------------------|
| Notes           | Change and view notes of your client contacts to keep track of short snippets of specific information about your clients especially when reaching out to them. |
| Pin/Unpin       | Pin and unpin client contacts to track important client contacts easier.                                                                                       |
| Sort            | Sort clients contacts using different criteria for greater organisation and quicker lookups.                                                                   |
| Find            | Find specific client contacts.                                                                                                                                 |
| Undo/Redo       | Undo your mistakes and use redo in case you did not want to undo.                                                                                              |
| Command History | View and reaccess what you previously typed.                                                                                                                   |

## Glossary of terms

While exploring this user guide, you may come across some terms that you may not be familiar with.
Here is a list of commonly used terminology to provide better clarity.

| Terms                 | Meaning                                                                                                                                                                                                                                                                                                                     |
|-----------------------|-----------------------------------------------------------------------------------------------------------------------------------------------------------------------------------------------------------------------------------------------------------------------------------------------------------------------------|
| Prefix                | Prefixes are short markers that are used to specify the type of information following it. For instance, `n/` is a prefix that specifies that the data following it (up until another prefix) is the name of a client.                                                                                                       |
| Command/Command input | A command (input) is a specific instruction that you type into the input box to tell Notarius what to do. Commands help you interact with Notarius by performing actions like adding, searching, or deleting data. Commands that do not match actions that can be performed by Notarius will be considered invalid/unknown. |
| Index                 | Index refers to the position of a client in the list of clients displayed by Notarius. For example, an `INDEX` of 1 refers to the first client in the displayed list.                                                                                                                                                       |
| Operating System/OS   | The type of computer software that you are using, commonly referred to as OS. Examples include **Windows**, **macOS**, and **Linux**. Click <a href="https://en.wikipedia.org/wiki/Operating_system">here</a> to learn more.                                                                                                |
| Whitespace Character  | Usually refer to characters entered by a user's keyboard that are not visible. Examples include spaces (by pressing space-bar), tabs (by pressing the tab key), and new lines (from pressing enter).                                                                                                                        |
| Blank Inputs          | Inputs entered by you that are either empty or only contain whitespace characters.                                                                                                                                                                                                                                          |
| GUI                   | Stands for graphical user interface. It is a visual way of interacting with Notarius via menus, lists, buttons, etc.                                                                                                                                                                                                        |
| Parameter             | A parameter is a piece of information you give to a command so Notarius knows what to do.                                                                                                                                                                                                                                   |

## Quick start

1. Ensure you have Java `17` or above installed in your Computer.<br>
   **Mac users:** Ensure you have the precise JDK version prescribed [here](https://se-education.org/guides/tutorials/javaInstallationMac.html).

1. Download the latest `.jar` file from [here](https://github.com/AY2425S2-CS2103T-T17-1/tp/releases).<br>
   * Under `Assets` of the latest release, click on `Notarius.jar` to download it.

1. Copy the file to an empty folder where you want to store all your contact information for Notarius.

1. Follow the steps for your device:


<div markdown="block" class="alert alert-primary">Windows
    
    1. Copy the path of the folder
        - Right-click the folder and select "Copy as Path".

    2. Open a command terminal
        - Press Win + X, then select Terminal.

    3. Navigate to the folder
        - Type "cd" and paste the copied path, then press Enter.

    4. Run the application
        - Type "java -jar Notarius.jar" and press Enter.


</div>


<div markdown="block" class="alert alert-info">MacOS
    
    1. Copy the path of the folder
        - Right-click the folder, hold Opt, then click "Copy (folder name) as Pathname".

    2. Open a command terminal
        - Press Cmd + Space to open Spotlight, type "Terminal", and press Enter.

    3. Navigate to the folder
        - Type "cd" and paste the copied path, then press Enter.

    4. Run the application
        - Type "java -jar Notarius.jar" and press Enter.

</div>

<div markdown="block" class="alert alert-success">Linux
    

    1. Copy the path of the folder
        - Click the address bar of the folder (this might require pressing Ctrl + L).
        - Copy with Ctrl + C.

    2. Open a command terminal
        - Press Ctrl + Alt + T.

    3. Navigate to the folder
        - Type "cd" and paste the copied path, then press Enter.

    4. Run the application
        - Type "java -jar Notarius.jar" and press Enter.

</div>



<br>
A GUI similar to the below should appear in a few seconds. Note how the app contains some sample data.

![Ui](images/Ui.png)

1. Type the command in the input box and press Enter to execute it. e.g. typing **`help`** and pressing Enter will open the help window.<br>
   Some example commands you can try:

    * `list` : Lists all contacts.

    * `add n/John Doe p/98765432 e/johnd@example.com a/John street, block 123, #01-01` : Adds a contact named `John Doe` to the Address Book.

    * `delete 3` : Deletes the 3rd contact shown in the current list.

    * `clear` : Deletes all contacts.

    * `exit` : Exits the app.

1. Refer to the [Features](#features) below for details of each command.

--------------------------------------------------------------------------------------------------------------------

## Navigating the GUI

1. At the main window, you can type the commands in the input box. The results of your commands will show up in the command output.
2. In the contacts list, it will show all the contacts stored in Notarius.

<p align="center">
  <img src="images/userinterface1.png" alt="Ui" />
</p>

3. When a contact is selected, you can view more details at the contact information card.

<p align="center">
  <img src="images/userinterface2.png" alt="Ui" />
</p>

4. At the **contact list**, you can view the name, phone number, address, email and tags of the person. When a person is pinned, the pin icon will show up.

<p align="center">
  <img src="images/userinterface3.png" alt="Ui" />
</p>

5. At the **contact information card**, you can view the person's note.

<p align="center">
  <img src="images/userinterface4.png" alt="Ui" />
</p>

--------------------------------------------------------------------------------------------------------------------

## Features

### Understanding Command Formats

#### Command Words
Each command starts with a command word, such as `add`, `list`, `exit`, etc.
<br>
A command word tells Notarius what action you want to perform, like adding a client contact or listing all client contacts.

<div markdown="span" class="alert alert-info">:information_source: **Note about command words:**
<br>
Commands words are case sensitive. 
<br>
Always type command words exactly as shown.<br>
<br>
Example:  `add` command word is different from `Add` or `ADD`.
</div>

#### Parameters
Parameters are written in `UPPER_CASE`. These are placeholders you replace with your own info.
<br>
<br>
Example: In `add n/NAME`, `NAME` is a parameter which can be used as `add n/John Doe`.

<div markdown="span" class="alert alert-info">:information_source: **Note about parameters:**
<br>
Parameters can be in any order.<br>
<br>
Example: If the command specifies `n/NAME p/PHONE_NUMBER`,
`p/PHONE_NUMBER n/NAME` is also acceptable.
</div>

#### Optional Parameters
Items in square brackets are optional. It means you do not have to include this piece of information
if you do not want to.
<br>
<br>
Examples: `n/NAME [t/TAG]` can be used as `n/John Doe t/friend` or as `n/John Doe`.

#### ... Parameters
Items with `…`​ after them. You can use it once, multiple, or not at all.
<br>
<br>
Examples: 
`n/NAME [t/TAG]…​` can be used as
<br>
No Tag:
`n/NAME`
<br>
One Tag:
`t/case44`
<br>
Many Tags:
`t/case44 t/personal injury`
`t/case44 t/personal injury t/referred`


<div markdown="span" class="alert alert-info">:information_source: **Note about parameters:**
<br>
Extraneous parameters for commands that do not take in parameters (such as `list`, `exit`, `undo` and `clear`) will be ignored.<br>
<br>
Example: if the command specifies `list 123`, it will be interpreted as `list`.
</div>

<div markdown="span" class="alert alert-warning">:exclamation: **Caution:**
If you are using a PDF version of this document, be careful when copying and pasting commands that span multiple lines as space characters surrounding line-breaks may be omitted when copied over to the application.
</div>

### Basic Features

#### Viewing help : `help`

The `help` command provides guidance on how to use the application, including available commands and their formats.

Format: `help [COMMAND]`

`COMMAND` is the command word of the command you are trying to get help for.

There are two ways to use the help command:

| Formats        | Purpose                          |
|----------------|----------------------------------|
| `help`         | Displays usage for all commands. |
| `help COMMAND` | Displays specific command usage. |


<div markdown="span" class="alert alert-warning">:exclamation: **Constraint:**
<br>
The `COMMAND` must be a valid command word.
</div>


<div markdown="span" class="alert alert-primary">:bulb: **Tip:**<br>
Case-insensitive command lookup (e.g.`help FiNd` works for `find`).
</div>


Examples:
* `help` displays the usage of all commands.
* `help add` displays the correct format and usage of the `add` command.
* `help me` returns: `"Unknown command! Use 'help' to see available commands.`

#### Adding a client contact: `add`

Adds a client contact to the address book.

Format: `add n/NAME p/PHONE_NUMBER e/EMAIL a/ADDRESS [t/TAG]…​`

<<<<<<< HEAD
<div markdown="span" class="alert alert-primary">:bulb: **Tip:**

* A client contact is considered a duplicate if another client contact has the same email (case-insensitive)
and this duplicate email will be rejected.

* Any additional white spaces detected in name, address, tags will be trimmed.

=======
<div markdown="block" class="alert alert-warning">
:exclamation: **Constraints:**<br>
* A client contact is considered a duplicate if another client contact has the same email(case-insensitive)
and this duplicate email will be rejected.<br><br>
* Phone number must be a number with 3 to 15 digits.
>>>>>>> 582c3796
</div>

Examples:
* `add n/John Doe p/98765432 e/johnd@example.com a/John street, block 123, #01-01`
* `add n/Betsy Crowe t/DUI e/betsycrowe@example.com a/Newgate Prison p/1234567 t/case44`

#### Listing all client contacts : `list`

Shows a list of all contacts in the address book.

Format: `list`

#### Editing a client contact : `edit`

Updates an existing client contact in the address book.

Format: `edit INDEX [n/NAME] [p/PHONE] [e/EMAIL] [a/ADDRESS] [t/TAG] [t/ADDITIONAL TAG]…​`

* Edits the client contact at the specified `INDEX`. 

<div markdown="block" class="alert alert-warning">
:exclamation: **Constraints:**<br>
* A client contact is considered a duplicate if another client contact has the same email(case-insensitive)
and this duplicate email will be rejected.<br><br>
* Phone number must be a number with 3 to 15 digits.<br><br>
* You must provide at least one of the optional details to update.<br><br>
</div>

<div markdown="block" class="alert alert-info">:information_source: **Notes about editing client contacts:**
* Any details you change will replace the old ones.<br><br>
* If you edit tags, the old tags are removed and replaced with the new ones.<br><br>
* To remove all tags, you can type t/ without adding any tag name after it.
</div>


Examples:
*  `edit 1 p/91234567 e/johndoe@example.com` Edits the phone number and email address of the 1st contact to be `91234567` and `johndoe@example.com` respectively.
*  `edit 3 t/Custody t/Case45` Overwrite the currents tag(s) of the 3rd contact with `Custody` and `Case45`.
*  `edit 2 n/Betsy Crower t/` Edits the name of the 2nd contact to be `Betsy Crower` and clears all existing tags.


#### Locating client contacts by name: `find`

The `find` command allows you to search for contacts based on their name,
phone number, email, address, or tags.

Format: `find [n/"NAME" "MORE_NAMES"] [p/"PHONE" "MORE_PHONES"]
[e/"EMAIL" "MORE_EMAILS"] [a/"ADDRESS" "MORE_ADDRESSES"]
[t/"TAG" "MORE_TAGS"] `




<div markdown="block" class="alert alert-warning">
:exclamation: **Constraints:**<br>
* Use double quotation marks (") around each keyword to ensure correct parsing. <br><br>
* The search is case-insensitive. e.g the name `hans` will match `Hans`
</div>

<div markdown="block" class="alert alert-info">:information_source: **Notes about finding client contacts:**
* You can search by `name`, `phone number`, `email`, `address`, or `tags`.<br><br>
* Allows small typos for `name`, `email` and `address` fields:
    - e.g. Searching for `David av` will match `David Li`.
    - Searching for `Bbo@example.com` will match `Bob@example.com.`
* Supports OR search: At least one field must match any of the provided keywords.<br><br>
* If no prefix (e.g. n/) is given, find by name is assumed.
    * e.g. `find Alice Bernice` is treated as `find n/"Alice" "Bernice"`<br><br>
* Supports multiple entries per field:
    - e.g. `find n/"Alice" "Bob" p/"98765432" "91234567"`,
      matches contacts named `Alice` or `Bob`, or with phone numbers `98765432` or `91234567`.
</div>

Examples:
* `find Alex` returns `Alex Yeoh`
* `find p/"87438807" "91031282"` returns `Alex Yeoh` and `David Li`
* `find n/"Alxe" "Davdi"` returns `Alex Yeoh`, `David Li`<br>


#### Deleting client contact(s) : `delete`

Deletes specified **client** contact(s) from your list of contacts in Notarius.

To speed up clearing out your client contacts, **Notarius** allows deleting multiple client contacts quickly,
depending on your needs: 

| Formats                                               | Purpose                                                                                                   |
|-------------------------------------------------------|-----------------------------------------------------------------------------------------------------------|
| Single-delete: `delete INDEX`                         | Deletes a **single** client contact at the specified `INDEX`                                              |
| Ranged-delete: `delete i/START_INDEX-END_INDEX`       | Deletes **consecutive** client contacts whose indexes are between `START_INDEX` to `END_INDEX` inclusive. |
| Spaced-delete: `delete i/FIRST_INDEX [MORE_INDEXES]…` | Deletes multiple client contacts from **different** parts of the client contact list by their indexes     |

<div markdown="block" class="alert alert-primary">:bulb: **Tip:**<br>

When deleting contacts with same tags, consider using the **find command** followed by **ranged-delete** to speed things up.

</div>

Examples:

* **Single-delete Format:**
    * `list` followed by `delete 2`
        * Deletes the 2nd client contact displayed in the list of client contacts from the top.
    * `find n/"Betsy"` followed by `delete 1`
        * Deletes the 1st client contact in the displayed results of the `find` command.

* **Ranged-delete Format:**
    * `list` followed by `delete i/1-2`
        * Deletes the 1st and 2nd client contacts in the list of client contacts from the top.
    * `find n/"Alex"` followed by `delete i/1-2`
        * Deletes the 1st and 2nd client contacts in the displayed results of the `find` command.

* **Spaced-delete Format:**
    * `list` followed by `delete i/1 2 3`
        * Deletes the 1st, 2nd and 3rd client contacts in the list of client contacts from the top.



![deleteIndexSpaced](images/deleteIndexSpaced.png)

<div style="text-align:center;">
<span style="font-weight:bold;">Example:</span> Deleting the first 3 client contacts after <code>list</code> using
<code>delete i/1-3</code>
</div>

<br>

<div markdown="block" class="alert alert-warning">

**:exclamation: Index constraints:**<br>

* The indexes must refer to the index numbers shown in the displayed client contacts list.

* The indexes **must be a positive integer** from 1, 2, 3, …

* All specified indexes must correspond to some index number shown in the displayed client contacts list, otherwise the command fails.

* For ranged and spaced delete formats, duplicate indexes specified will be treated *as-if* that index was specified only once.

* Up to 100 **unique** indexes (duplicates are not part of this count!) can be specified (either via spaced or ranged delete formats); beyond which the command will fail.

* At least 1 index should be specified when using ranged or spaced delete formats.

* For ranged-delete format, `START_INDEX` must be at most equal to `END_INDEX` (For e.g. `delete i/3-2` is invalid).

</div>


### Special Features

#### Sorting of client contacts : `sort`

Sort the contacts in Notarius by specified prefixes in lexicographical order.

Format: `sort PREFIX`

For **sorting by one prefix**, the following commands are allowed:
* `sort n/` sorts contacts by ascending names.
* `sort p/` sorts contacts by ascending phone numbers.
* `sort e/` sorts contacts by ascending emails.
* `sort a/` sorts contacts by ascending addresses.
* `sort t/` sorts contacts by ascending tags.

For **sorting by two prefixes**, the first prefix must be `t/`. The following commands are allowed:
* `sort t/ n/` sorts contacts by tags first, followed by names.
* `sort t/ p/` sorts contacts by tags first, followed by phone numbers.
* `sort t/ e/` sorts contacts by tags first, followed by emails.
* `sort t/ a/` sorts contacts by tags first, followed by addresses.

<div markdown="block" class="alert alert-warning">

**:exclamation: Sorting constraints:**<br>

* You are only allowed to use up to **two prefixes**.

* All other sorting combinations, other than those listed above, are **not allowed**.

</div>

Examples:
* `sort n/` returns contact by ascending names `Alex`, `Bernice`, `Charlotte`.
* `sort p/` returns contact by ascending phone numbers `87438807`, `91031282`, `92492021`.

<div markdown="block" class="alert alert-info">

**:information_source: Notes about sorting:**<br>

* **Adding New Contacts:**<br>
  After performing a sort, newly added contacts will **not** automatically be inserted in the 
correct sorted order. To maintain the sorted order, you will need to run the `sort` command again after adding the new contact.

* **Sorting Multiple Tags:**<br>
  It sorts the **first tag** in **alphabetical order**.<br>
  * `t/Criminal Case t/Defendant` will sort by `Criminal Case` tag first and followed by `Defendant` tag.<br>
  * `t/Criminal Case t/Defendant` and `t/Plantiff t/Criminal Case` are sorted, `t/Criminal Case t/Defendant` will appear before
  `t/Plantiff t/Criminal Case`, because `Criminal Case` tag comes first in the sorting order.
</div>


#### Pinning a client contact : `pin`

Pins the specified client contact to the top of the address book.<br>

Format: `pin INDEX`

Pins the contact at the specified `INDEX` to the top of the list.

<div markdown="block" class="alert alert-info">:information_source: **Note about pinning:**<br>
If a client contact is already pinned, and you pin them, they will still be pinned.
</div>


Examples:
* `list` followed by `pin 2` pins the 2nd contact in the address book to the top.
* `sort p/` followed by `pin 1` pins the 1st contact when sorted according to phone number.


#### Unpinning a pinned client contact : `unpin`

Unpins the specified contact from the top of the address book if they were previously pinned.<br>

Format: `unpin INDEX`

Unpins the contact at the specified `INDEX`. 

<div markdown="block" class="alert alert-info">:information_source: **Note about unpinning:**<br>
If a client contact is already unpinned, and you unpin them, they will still be unpinned.
</div>

Examples:
* `list` followed by `unpin 1` unpins the 1st contact in the address book.
* `sort p/` followed by `unpin 1` unpins the 1st contact when sorted according to phone number.

#### Clearing all entries : `clear`

Clears all client contacts in the address book.

Format: `clear`

#### Adding/Changing a note : `note`

Changes a note of a client contact in the address book.

Format: `note INDEX [nt/NOTE]`

Changes the note of the client contact at the specified `INDEX`.

<div markdown="block" class="alert alert-primary">:bulb: **Tip:** <br>
You can change a note into a blank note by typing `note INDEX` without a `NOTE`. 
</div>

Example:
* `note 3 nt/Away for a long time` changes the note of the 3rd client contact from the top
  in the address book into "Away for a long time".
* `sort n/` followed by `note 2` changes the note of the
  2nd client contact from the top listed in the sorted address book.
* `note 1` changes the note of the 1st client contact from the top into a blank note.

#### Viewing a note : `viewnote`

Displays the contents of a note of a particular client contact in the address book.

Format: `viewnote INDEX`

Displays the note of the client contact at the specified `INDEX`.

Example:
* `viewnote 3` displays the note of the 3rd client contact from the top.
* `viewnote 1` displays the note of the 1st client contact from the top.

#### Undoing a command : `undo`

Undoes a command.

Format: `undo`

<div markdown="block" class="alert alert-warning">
:exclamation: **Constraint:**<br>
There should be a previous command to undo.
</div>


Examples:
* `undo` undoes the last command.
* `pin 4` followed by `undo` undoes the pin on the 4th client contact from the top in the address book.

#### Redoing a command : `redo`

Redoes an undone command.

Format: `redo`

<div markdown="block" class="alert alert-info">:information_source: **Note about redoing:**<br>
An undone command is a previously typed command that was reversed by the `undo` command <br>
</div>

<div markdown="block" class="alert alert-warning">
:exclamation: **Constraint:**<br>
There should be an undone command to redo.
</div>

Examples:
* `redo` redoes the last undone command.
* `pin 4` followed by `undo` followed by `redo` results in
  there being a pin on the 4th client contact from the top in the address book.

#### Command history

We know it can be **very annoying** to re-type commands consisting of long client details, especially due to typos.

As such, **Notarius** keeps a history of the command inputs you have entered. When the command history is open,
the inputs shown are **ordered** from the **most recently** entered input at the **top** to the **least recently**
entered input at the **bottom**. Furthermore, the **currently selected input** in the command history
is automatically entered into the input bar, as shown below:

![[commandHistoryOrder]](images/commandHistoryOrder.png)
<div style="text-align:center;"><span style="font-weight:bold;">Example:</span> Older and newer command inputs in the command history
<br>
The <span style="font-weight:bold;">currently selected input</span> is "more recently entered command input"
</div>

<br>

You can open and navigate through this history by using various shortcuts below, depending on your operating system:

**Windows/Linux users:** Use `Ctrl + Up` key combination to scroll up the command history, and `Ctrl + Down` arrow key combinations to scroll down.

**macOS users:** Use `Ctrl + Opt + Up` and `Ctrl + Opt + Down` arrow key combinations to respectively scroll up and down instead.



<div markdown="block" class="alert alert-primary">:bulb: **Tips:**

* Pressing **either** of the key combinations above **based on** your operating system will **open** the command history.

* You can **close** the command history by either pressing `Enter` to submit the command input, or the `Escape` key.

* Don't worry if you typed an invalid command input, simply use the command history to re-access it again. **Notarius** saves them too.

</div>

<br>

**Scrolling up** or **down** the command history simply refers to moving the **currently selected input** of the command history 
to a **more recent/newer** or **less recent/older** command input respectively.

<div markdown="block" class="alert alert-info">

:information_source: **Important Notes:**<br>

* When the **currently selected input** is at the top of the command history, scrolling up another time will bring it down to the **oldest** input at the bottom of the command history.

* Similarly, when the **currently selected input** is at the bottom of the command history, scrolling down another time brings it back to the **newest** input at the top of the command history.

</div>

<br>

<div markdown="block" class="alert alert-warning">

:exclamation: **Constraints:**<br>

* Blank inputs (including empty inputs) are not useful command inputs and won't be added.

* Restarting or closing the application will clear the command history.

* Inputs that are duplicates of the previously saved command history input will not be added another time.

* Up to 20 of your most recently entered inputs will be saved in the command history.

</div>

### Exiting the program : `exit`

Exits the program.

Format: `exit`

### Saving the data

Data from Notarius is saved in the hard disk automatically after any command that changes the data. There is no need to save manually.

### Editing the data file

Notarius data are saved automatically as a JSON file `[JAR file location]/data/addressbook.json`. Advanced users are welcome to update data directly by editing that data file.

<div markdown="span" class="alert alert-warning">:exclamation: **Caution:**
If your changes to the data file makes its format invalid, AddressBook will discard all data and start with an empty data file at the next run. Hence, it is recommended to take a backup of the file before editing it.<br>
Furthermore, certain edits can cause the AddressBook to behave in unexpected ways (e.g., if a value entered is outside of the acceptable range). Therefore, edit the data file only if you are confident that you can update it correctly.
</div>
--------------------------------------------------------------------------------------------------------------------

## FAQ

**Q: How can I check my Java version?**<br>
A: You can open a command line and type `java -version`. If you do not have Java installed, you can install **Java 17**
using the Oracle guide [here](https://www.oracle.com/java/technologies/downloads/#java17). Alternatively, you can install the OpenJDK version. For macOS users, you may wish to follow the instructions [here](https://nus-cs2103-ay2425s2.github.io/website/admin/programmingLanguages.html).

**Q: How do I save my data?**<br>
A: Data is saved in the hard disk automatically after any commands that changes the data.

**Q: Do I need an internet connection to use Notarius?**<br>
A: All functionalities can be used offline, hence no internet connection is required.

**Q: What are the available commands in Notarius?**<br>
A: Please refer to the [Command Summary](#command-summary) for the list of available commands.

--------------------------------------------------------------------------------------------------------------------

## Known issues

1. **When using multiple screens**, if you move the application to a secondary screen, and later switch to using only the primary screen, the GUI will open off-screen. The remedy is to delete the `preferences.json` file created by the application before running the application again.
2. **If you minimize the Help Window** and then run the `help` command (or use the `Help` menu, or the keyboard shortcut `F1`) again, the original Help Window will remain minimized, and no new Help Window will appear. The remedy is to manually restore the minimized Help Window.

--------------------------------------------------------------------------------------------------------------------

## Command summary

| Action              | Formats and Examples                                                                                                                                                                                                                                                              |
|---------------------|-----------------------------------------------------------------------------------------------------------------------------------------------------------------------------------------------------------------------------------------------------------------------------------|
| **Add**             | Format: `add n/NAME p/PHONE_NUMBER e/EMAIL a/ADDRESS [t/TAG] [t/ADDITIONAL TAG]…` <br> <br> Example: `add n/James Ho p/22224444 e/jamesho@example.com a/123, Clementi Rd, 1234665 t/plaintiff t/client`                                                                           |
| **Clear**           | Format: `clear` <br> <br> Example: `clear`                                                                                                                                                                                                                                        |
| **Delete**          | Single-delete Format: `delete INDEX` <br> <br> Example: `delete 3` <br> <br> Ranged-delete Format: `delete i/START_INDEX-END_INDEX` <br> <br> Example: `delete i/1-2` <br> <br> Spaced-delete Format: `delete i/FIRST_INDEX [MORE_INDEXES]… ` <br> <br> Example: `delete i/1 3 5` |
| **Edit**            | Format: `edit INDEX [n/NAME] [p/PHONE_NUMBER] [e/EMAIL] [a/ADDRESS] [t/TAG] [t/ADDITIONAL TAG]…` <br> <br> Example: `edit 2 n/James Lee e/jameslee@example.com`                                                                                                                   |
| **Find**            | Format: `find [n/"NAME" "MORE_NAMES"] [p/"PHONE" "MORE_PHONES"] [e/"EMAIL" "MORE_EMAILS"] [a/"ADDRESS" "MORE_ADDRESSES"] [t/"TAG" "MORE_TAGS"]` <br> <br> Example: `find n/"James" "Jake"`                                                                                        |
| **List**            | Format: `list` <br> <br> Example: `list`                                                                                                                                                                                                                                          |
| **Add/Change Note** | Format: `note INDEX [nt/NOTE]` <br> <br> Example: `note 3 nt/Currently in jail.`                                                                                                                                                                                                  |
| **View Note**       | Format: `viewnote INDEX` <br> <br> Example: `viewnote 3`                                                                                                                                                                                                                          |
| **Pin**             | Format: `pin INDEX` <br> <br> Example: `pin 2`                                                                                                                                                                                                                                    |
| **Unpin**           | Format: `unpin INDEX` <br> <br> Example: `unpin 1`                                                                                                                                                                                                                                |
| **Sort**            | Format: `sort ATTRIBUTE` <br> <br> Example: `sort n/`                                                                                                                                                                                                                             |
| **Undo**            | Format: `undo` <br> <br> Example: `undo`                                                                                                                                                                                                                                          |
| **Redo**            | Format: `redo` <br> <br> Example: `redo`                                                                                                                                                                                                                                          |
| **Help**            | Format: `help [COMMAND]` <br> <br> Example: `help add`                                                                                                                                                                                                                            |
| **Exit**            | Format: `exit` <br> <br> Example: `exit`                                                                                                                                                                                                                                          |<|MERGE_RESOLUTION|>--- conflicted
+++ resolved
@@ -276,7 +276,6 @@
 
 Format: `add n/NAME p/PHONE_NUMBER e/EMAIL a/ADDRESS [t/TAG]…​`
 
-<<<<<<< HEAD
 <div markdown="span" class="alert alert-primary">:bulb: **Tip:**
 
 * A client contact is considered a duplicate if another client contact has the same email (case-insensitive)
@@ -284,13 +283,12 @@
 
 * Any additional white spaces detected in name, address, tags will be trimmed.
 
-=======
 <div markdown="block" class="alert alert-warning">
 :exclamation: **Constraints:**<br>
 * A client contact is considered a duplicate if another client contact has the same email(case-insensitive)
 and this duplicate email will be rejected.<br><br>
 * Phone number must be a number with 3 to 15 digits.
->>>>>>> 582c3796
+
 </div>
 
 Examples:
