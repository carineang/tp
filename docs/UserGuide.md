---
layout: page
title: User Guide
---


* Table of Contents
{:toc}

--------------------------------------------------------------------------------------------------------------------

## Introducing Notarius

*Ever a **fast-typing lawyer** with **too many** clients to manually keep track of in your slow and cumbersome contact app? We offer a **far better** alternative.*

**Notarius** is a **desktop addressbook** application on ***steroids***, meticulously refined for **lawyers** to track and manage their
clients' contact information. The app speeds up client contact management processes by providing fast-typing lawyers with a **Command Line Interface** (CLI) based input,
while also providing a seamless and intuitive **Graphical User Interface** (GUI) for visual cues to those who prefer it.

## Features Overview

While this application may seem *as-if* it were a *typical* address-book application, allowing you to
list, add, edit and delete client contacts, **Notarius** is packed with convenient and essential features that drive your productivity at work,
helping to provide you with a seamless experience. You can re-access previously typed commands, undo/redo them, search for client contacts, and even sort them.

Additionally, we offer **cool** *quality-of-life* features too. You can note-take crucial details of your clients, and even pin important client contacts!

Feature | Purpose
--------|------------------
Note | Add and view notes of client contacts to keep track of important information about them.
Pin/Unpin | Pin and unpin client contacts to easily track important client information.
Sort | Sort clients by key attributes to easily find certain clients.
Find | Filters clients by various fields along with how similar they are to the quern commands.
Undo/Redo | Undo and redo commands to easily correct mistaken commands.
Command History | View and reaccess previously typed commands to easily edit typos.

## Glossary of terms

While exploring this user guide, you may come across some terms that you may not be familiar with.
Here is a list of commonly used terminology to provide better clarity.

Term(s) | Meaning
--------|----------
Prefix | Prefixes are format-specific keywords that are used to specify the type of data following it. For instance, `n/` is a prefix that specifies that the data following it is the name of a client.
Command | Command refers to a user's input into the input box of the application. Commands are used to interact with Notarius and perform various operations such as deleting a contact.
Index | Index refers to the position of a client in the list of clients displayed by Notarius. For example, an `INDEX` of 1 refers to the first client in the displayed list.
Operating System/OS | The type of computer software that you are using, commonly referred to as OS. Examples include **Windows**, **MacOS**, and **Linux**. Click <a href="https://en.wikipedia.org/wiki/Operating_system">here</a> to learn more.

## Quick start

1. Ensure you have Java `17` or above installed in your Computer.<br>
   **Mac users:** Ensure you have the precise JDK version prescribed [here](https://se-education.org/guides/tutorials/javaInstallationMac.html).

1. Download the latest `.jar` file from [here](https://github.com/AY2425S2-CS2103T-T17-1/tp/releases).

1. Copy the file to the folder you want to use as the _home folder_ for your AddressBook.

1. Open a command terminal, `cd` into the folder you put the jar file in, and use the `java -jar notarius.jar` command to run the application.<br>
   A GUI similar to the below should appear in a few seconds. Note how the app contains some sample data.<br>
   ![Ui](images/Ui.png)

1. Type the command in the command box and press Enter to execute it. e.g. typing **`help`** and pressing Enter will open the help window.<br>
   Some example commands you can try:

   * `list` : Lists all contacts.

   * `add n/John Doe p/98765432 e/johnd@example.com a/John street, block 123, #01-01` : Adds a contact named `John Doe` to the Address Book.

   * `delete 3` : Deletes the 3rd contact shown in the current list.

   * `clear` : Deletes all contacts.

   * `exit` : Exits the app.

1. Refer to the [Features](#features) below for details of each command.

--------------------------------------------------------------------------------------------------------------------

## Overview of UI

<p align="center">
  <img src="images/userinterface1.png" alt="Ui" />
</p>

<p align="center">
  <img src="images/userinterface2.png" alt="Ui" />
</p>

--------------------------------------------------------------------------------------------------------------------

## Features

<div markdown="block" class="alert alert-info">

**:information_source: Notes about the command format:**<br>

* Words in `UPPER_CASE` are the parameters to be supplied by the user.<br>
  e.g. in `add n/NAME`, `NAME` is a parameter which can be used as `add n/John Doe`.

* Items in square brackets are optional.<br>
  e.g `n/NAME [t/TAG]` can be used as `n/John Doe t/friend` or as `n/John Doe`.

* Items with `…`​ after them can be used multiple times including zero times.<br>
  e.g. `[t/TAG]…​` can be used as ` ` (i.e. 0 times), `t/friend`, `t/friend t/family` etc.

* Parameters can be in any order.<br>
  e.g. if the command specifies `n/NAME p/PHONE_NUMBER`, `p/PHONE_NUMBER n/NAME` is also acceptable.

* Extraneous parameters for commands that do not take in parameters (such as `list`, `exit` and `clear`) will be ignored.<br>
  e.g. if the command specifies `list 123`, it will be interpreted as `list`.

* If you are using a PDF version of this document, be careful when copying and pasting commands that span multiple lines as space characters surrounding line-breaks may be omitted when copied over to the application.
</div>

### Viewing help : `help`

The `help` command provides guidance on how to use the application, including available commands and their formats.

Format: `help [COMMAND]`

![help_message](images/helpMessage.png)

* Display general help message when used without arguments.
* Provides specific command help with format and example of usage 
when a valid command name is specified.
* Case-insensitive command lookup (e.g.`help FiNd` works for `find`).
* Handles unknown commands gracefully, informing the user if the command does not exist.

Examples:
* `help add` displays the correct format and usage of the `add` command.
* `help me` returns: `"Unknown command! Use 'help' to see available commands.`


### Deleting person(s) : `delete`

Deletes the specified client contact(s) from **Notarius**.

Formats:

1. Single-indexing: `delete INDEX`
    * Deletes the client contact at the specified `INDEX`.
2. Spaced-indexing: `delete i/INDEX INDEX1 INDEX2 ... INDEXN`
    * Deletes the client contact(s) specified at the indexes: `INDEX1`, `INDEX2`, and `INDEXN`
3. Ranged-indexing: `delete i/START_INDEX-END_INDEX`
    * Deletes the client contact(s) whose index is specified from `START_INDEX` to `END_INDEX` inclusive.
    * `START_INDEX` must be `<=` `END_INDEX`.

Examples:

* `list` followed by `delete 2`
    * Deletes the 2nd client contact displayed in the address book from the top.
* `list` followed by `delete i/1-2`
    * Deletes the 1st and 2nd client contacts in the address book from the top.
* `list` followed by `delete i/2 3`
    * Deletes the 2nd and 3rd client contacts in the address book from the top.
* `find Betsy` followed by `delete 1`
    * Deletes the 1st client contact in the displayed results of the `find` command.
* `find Alex` followed by `delete i/1-2`
    * Deletes the 1st and 2nd client contacts in the displayed results of the `find` command.

![[deleteIndexSpaced]](images/deleteIndexSpaced.png)

<div style="text-align:center; font-weight:bold">An example of deleting the first 3 client contacts after listing</div>

<br>

<div markdown="block" class="alert alert-info">

**:information_source: Index constraints:**<br>

* The indexes must refer to the index numbers shown in the displayed person list.

* The indexes **must be a positive integer** 1, 2, 3, …

* All specified indexes must correspond to some index number shown in the displayed person list, otherwise the command fails.

* Duplicate indexes specified will be treated *as-if* that index was specified only once.

* Up to 100 indexes can be specified (either via spaced or ranged indexing formats); beyond which the command will fail.

* At least 1 index should be specified when using ranged or spaced indexing formats.

</div>


### Adding a person: `add`

Adds a person to the address book.

Format: `add n/NAME p/PHONE_NUMBER e/EMAIL a/ADDRESS [t/TAG]…​`

<div markdown="span" class="alert alert-primary">:bulb: **Tip:**
A person can have any number of tags (including 0)
</div>

Examples:
* `add n/John Doe p/98765432 e/johnd@example.com a/John street, block 123, #01-01`
* `add n/Betsy Crowe t/friend e/betsycrowe@example.com a/Newgate Prison p/1234567 t/criminal`

### Listing all persons : `list`

Shows a list of all persons in the address book.

Format: `list`

### Editing a person : `edit`

Edits an existing person in the address book.

Format: `edit INDEX [n/NAME] [p/PHONE] [e/EMAIL] [a/ADDRESS] [t/TAG]…​`

* Edits the person at the specified `INDEX`. The index refers to the index number shown in the displayed person list. The index **must be a positive integer** 1, 2, 3, …​
* At least one of the optional fields must be provided.
* Existing values will be updated to the input values.
* When editing tags, the existing tags of the person will be removed i.e adding of tags is not cumulative.
* You can remove all the person’s tags by typing `t/` without
    specifying any tags after it.

Examples:
*  `edit 1 p/91234567 e/johndoe@example.com` Edits the phone number and email address of the 1st person to be `91234567` and `johndoe@example.com` respectively.
*  `edit 2 n/Betsy Crower t/` Edits the name of the 2nd person to be `Betsy Crower` and clears all existing tags.

### Locating persons by name: `find`

The `find` command allows you to search for contacts based on their name,
phone number, email, address, or tags.

Format: `find [n/"NAME" "MORE_NAMES"] [p/"PHONE" "MORE_PHONES"] 
     [e/"EMAIL" "MORE_EMAILS"] [a/"ADDRESS" "MORE_ADDRESSES"] 
     [t/"TAG" "MORE_TAGS"] `

* Use double quotation marks (") around each keyword to ensure correct parsing.
* The search is case-insensitive. e.g the name `hans` will match `Hans`
* You can search by `name`, `phone number`, `email`, `address`, or `tags`.
* Supports OR search: At least one field must match any of the provided keywords.
* Allows small typos for `name`, `email` and `address` fields: 
  - e.g. Searching for `Alce` will match `Alice`.
  - Searching for `Bbo@example.com` will match `Bob@example.com.`
* Supports multiple entries per field:
  - e.g. `find n/"Alice" "Bob" p/"98765432" "91234567"`,
  matches contacts named `Alice` or `Bob`, or with phone numbers `98765432` or `91234567`.

Examples:
* `find p/"87438807" "91031282"` returns `Alex Yeoh` and `David Li`
* `find n/"Alxe" "Davdi"` returns `Alex Yeoh`, `David Li`<br>
  ![result for 'find alex david'](images/findAlexDavidResult.png)


### Sorting of contacts : `sort`

Sort the address book by specified attribute in lexicographical order.

Format: `sort [n/]`

* `sort n/` sorts contacts by ascending names.
* `sort p/` sorts contacts by ascending phone numbers.
* `sort e/` sorts contacts by ascending emails.
* `sort a/` sorts contacts by ascending addresses.
* `sort t/` sorts contacts by ascending tags.

Examples:
* `sort n/` returns person by ascending names `Alex`, `Bernice`, `Charlotte`.
* `sort p/` returns person by ascending phone numbers `87438807`, `91031282`, `92492021`.

### Clearing all entries : `clear`

Clears all entries from the address book.

Format: `clear`

### Exiting the program : `exit`

Exits the program.

Format: `exit`

### Command history

We know it can be **very annoying** to re-type commands consisting of long client details, especially due to a small typo.

As such, Notarius keeps a history of the commands you have entered. You can navigate through the history using various shortcuts below, depending on your operating system:

**Windows/Linux users:** Use `Ctrl + Up` and `Ctrl + Down` arrow keys to cycle up and down the command history.

**MacOS users:** Use `Ctrl + Opt + Up` and `Ctrl + Opt + Down` arrow keys instead.

![[commandHistory]](images/commandHistory.png)
<div style="text-align:center; font-weight:bold;">An example of re-accessing a previous edit command</div>

### Saving the data

AddressBook data are saved in the hard disk automatically after any command that changes the data. There is no need to save manually.

### Editing the data file

Notarius data are saved automatically as a JSON file `[JAR file location]/data/addressbook.json`. Advanced users are welcome to update data directly by editing that data file.

<div markdown="span" class="alert alert-warning">:exclamation: **Caution:**
If your changes to the data file makes its format invalid, AddressBook will discard all data and start with an empty data file at the next run. Hence, it is recommended to take a backup of the file before editing it.<br>
Furthermore, certain edits can cause the AddressBook to behave in unexpected ways (e.g., if a value entered is outside of the acceptable range). Therefore, edit the data file only if you are confident that you can update it correctly.
</div>

### Archiving data files `[coming in v2.0]`

_Details coming soon ..._

--------------------------------------------------------------------------------------------------------------------

## FAQ

**Q**: How can I check my Java version?<br>
**A**: You can open a command line and type `java -version`. If you do not have Java installed, you can install Java 17 using the Oracle guide [here](https://www.oracle.com/java/technologies/downloads/#java17). Alternatively, you can install the OpenJDK version. For macOS users, you may wish to follow the instructions [here](https://nus-cs2103-ay2425s2.github.io/website/admin/programmingLanguages.html).

**Q**: How do I transfer my data to another Computer?<br>
**A**: Install the app in the other computer and overwrite the empty data file it creates with the file that contains the data of your previous AddressBook home folder.

**Q**: How do I save my data?<br>
**A**: Data is saved in the hard disk automatically after any commands that changes the data.

**Q**: Do I need an internet connection to use Notarius?<br>
**A**: All functionalities can be used offline, hence no internet connection is required.

**Q**: What are the available commands in Notarius?<br>
**A**: Please refer to the [Command Summary](#command-summary) for the list of available commands.

--------------------------------------------------------------------------------------------------------------------

## Known issues

1. **When using multiple screens**, if you move the application to a secondary screen, and later switch to using only the primary screen, the GUI will open off-screen. The remedy is to delete the `preferences.json` file created by the application before running the application again.
2. **If you minimize the Help Window** and then run the `help` command (or use the `Help` menu, or the keyboard shortcut `F1`) again, the original Help Window will remain minimized, and no new Help Window will appear. The remedy is to manually restore the minimized Help Window.

--------------------------------------------------------------------------------------------------------------------

## Command summary

Action | Format, Examples
--------|------------------
**Add** | `add n/NAME p/PHONE_NUMBER e/EMAIL a/ADDRESS [t/TAG]…​` <br> e.g., `add n/James Ho p/22224444 e/jamesho@example.com a/123, Clementi Rd, 1234665 t/friend t/colleague`
**Clear** | `clear`
<<<<<<< HEAD
**Delete** | `delete INDEX`, `delete i/START_INDEX-END_INDEX`, `delete i/INDEX1 INDEX2 ..`<br> e.g., `delete 3`, `delete i/1-2`, `delete i/1 3 5`
=======
**Delete** | `delete INDEX`<br> e.g., `delete 3`
**Sort** | `sort ATTRIBUTE`<br> e.g., `sort n/`
>>>>>>> 0c57502c
**Edit** | `edit INDEX [n/NAME] [p/PHONE_NUMBER] [e/EMAIL] [a/ADDRESS] [t/TAG]…​`<br> e.g.,`edit 2 n/James Lee e/jameslee@example.com`
**Find** | `find [n/"NAME" "MORE_NAMES"] [p/"PHONE" "MORE_PHONES"] [e/"EMAIL" "MORE_EMAILS"] [a/"ADDRESS" "MORE_ADDRESSES"] [t/"TAG" "MORE_TAGS"]`<br> e.g., `find n/"James" "Jake"`
**List** | `list`
**Help** | `help [COMMAND]`<br> e.g., `help add`<|MERGE_RESOLUTION|>--- conflicted
+++ resolved
@@ -338,12 +338,8 @@
 --------|------------------
 **Add** | `add n/NAME p/PHONE_NUMBER e/EMAIL a/ADDRESS [t/TAG]…​` <br> e.g., `add n/James Ho p/22224444 e/jamesho@example.com a/123, Clementi Rd, 1234665 t/friend t/colleague`
 **Clear** | `clear`
-<<<<<<< HEAD
 **Delete** | `delete INDEX`, `delete i/START_INDEX-END_INDEX`, `delete i/INDEX1 INDEX2 ..`<br> e.g., `delete 3`, `delete i/1-2`, `delete i/1 3 5`
-=======
-**Delete** | `delete INDEX`<br> e.g., `delete 3`
 **Sort** | `sort ATTRIBUTE`<br> e.g., `sort n/`
->>>>>>> 0c57502c
 **Edit** | `edit INDEX [n/NAME] [p/PHONE_NUMBER] [e/EMAIL] [a/ADDRESS] [t/TAG]…​`<br> e.g.,`edit 2 n/James Lee e/jameslee@example.com`
 **Find** | `find [n/"NAME" "MORE_NAMES"] [p/"PHONE" "MORE_PHONES"] [e/"EMAIL" "MORE_EMAILS"] [a/"ADDRESS" "MORE_ADDRESSES"] [t/"TAG" "MORE_TAGS"]`<br> e.g., `find n/"James" "Jake"`
 **List** | `list`
