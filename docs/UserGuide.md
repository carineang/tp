---
layout: page
title: User Guide
---


* Table of Contents
{:toc}

--------------------------------------------------------------------------------------------------------------------

## Introducing Notarius

*Ever a **fast-typing lawyer** with **too many** clients to manually keep track of in your slow and cumbersome contact app? We offer a **far better** alternative.*

**Notarius** is a **desktop addressbook** application on ***steroids***, meticulously refined for **lawyers** to track and manage their
clients' contact information. The app speeds up client contact management processes by providing fast-typing lawyers with a **Command Line Interface** (CLI) based input,
while also providing a seamless and intuitive **Graphical User Interface** (GUI) for visual cues to those who prefer it.

## Features Overview

While this application may seem *as-if* it were a *typical* address-book application, allowing you to
list, add, edit and delete client contacts, **Notarius** is packed with convenient and essential features that drive your productivity at work,
helping to provide you with a seamless experience. You can re-access previously typed commands, undo/redo them, search for client contacts, and even sort them.

Additionally, we offer **cool** *quality-of-life* features too. You can note-take crucial details of your clients, and even pin important client contacts!

Feature | Purpose
--------|------------------
Note | Add and view notes of client contacts to keep track of important information about them.
Pin/Unpin | Pin and unpin client contacts to easily track important client information.
Sort | Sort clients by key attributes to easily find certain clients.
Find | Filters clients by various fields along with how similar they are to the quern commands.
Undo/Redo | Undo and redo commands to easily correct mistaken commands.
Command History | View and reaccess previously typed commands to easily edit typos.

## Glossary of terms

While exploring this user guide, you may come across some terms that you may not be familiar with.
Here is a list of commonly used terminology to provide better clarity.

Term(s) | Meaning
--------|----------
Prefix | Prefixes are format-specific keywords that are used to specify the type of data following it. For instance, `n/` is a prefix that specifies that the data following it is the name of a client.
Command | Command refers to a user's input into the input box of the application. Commands are used to interact with Notarius and perform various operations such as deleting a contact.
Index | Index refers to the position of a client in the list of clients displayed by Notarius. For example, an `INDEX` of 1 refers to the first client in the displayed list.
Operating System/OS | The type of computer software that you are using, commonly referred to as OS. Examples include **Windows**, **MacOS**, and **Linux**. Click <a href="https://en.wikipedia.org/wiki/Operating_system">here</a> to learn more.

## Quick start

1. Ensure you have Java `17` or above installed in your Computer.<br>
   **Mac users:** Ensure you have the precise JDK version prescribed [here](https://se-education.org/guides/tutorials/javaInstallationMac.html).

1. Download the latest `.jar` file from [here](https://github.com/AY2425S2-CS2103T-T17-1/tp/releases).

1. Copy the file to the folder you want to use as the _home folder_ for your AddressBook.

1. Open a command terminal, `cd` into the folder you put the jar file in, and use the `java -jar notarius.jar` command to run the application.<br>
   A GUI similar to the below should appear in a few seconds. Note how the app contains some sample data.<br>
   ![Ui](images/Ui.png)

1. Type the command in the command box and press Enter to execute it. e.g. typing **`help`** and pressing Enter will open the help window.<br>
   Some example commands you can try:

   * `list` : Lists all contacts.

   * `add n/John Doe p/98765432 e/johnd@example.com a/John street, block 123, #01-01` : Adds a contact named `John Doe` to the Address Book.

   * `delete 3` : Deletes the 3rd contact shown in the current list.
    
   * `clear` : Deletes all contacts.

   * `exit` : Exits the app.

1. Refer to the [Features](#features) below for details of each command.

--------------------------------------------------------------------------------------------------------------------

## Overview of UI

<p align="center">
  <img src="images/userinterface1.png" alt="Ui" />
</p>

<p align="center">
  <img src="images/userinterface2.png" alt="Ui" />
</p>

--------------------------------------------------------------------------------------------------------------------

## Features

<div markdown="block" class="alert alert-info">

**:information_source: Notes about the command format:**<br>

* Words in `UPPER_CASE` are the parameters to be supplied by the user.<br>
  e.g. in `add n/NAME`, `NAME` is a parameter which can be used as `add n/John Doe`.

* Items in square brackets are optional.<br>
  e.g `n/NAME [t/TAG]` can be used as `n/John Doe t/friend` or as `n/John Doe`.

* Items with `…`​ after them can be used multiple times including zero times.<br>
  e.g. `[t/TAG]…​` can be used as ` ` (i.e. 0 times), `t/friend`, `t/friend t/family` etc.

* Parameters can be in any order.<br>
  e.g. if the command specifies `n/NAME p/PHONE_NUMBER`, `p/PHONE_NUMBER n/NAME` is also acceptable.

* Extraneous parameters for commands that do not take in parameters (such as `list`, `exit` and `clear`) will be ignored.<br>
  e.g. if the command specifies `list 123`, it will be interpreted as `list`.

* If you are using a PDF version of this document, be careful when copying and pasting commands that span multiple lines as space characters surrounding line-breaks may be omitted when copied over to the application.
</div>

### Viewing help : `help`

The `help` command provides guidance on how to use the application, including available commands and their formats.

Format: `help [COMMAND]`

![help_message](images/helpMessage.png)

* Display general help message when used without arguments.
* Provides specific command help with format and example of usage 
when a valid command name is specified.
* Case-insensitive command lookup (e.g.`help FiNd` works for `find`).
* Handles unknown commands gracefully, informing the user if the command does not exist.

Examples:
* `help add` displays the correct format and usage of the `add` command.
* `help me` returns: `"Unknown command! Use 'help' to see available commands.`

### Adding a client contact: `add`

Adds a client contact to the address book.

Format: `add n/NAME p/PHONE_NUMBER e/EMAIL a/ADDRESS [t/TAG]…​`

<div markdown="span" class="alert alert-primary">:bulb: **Tip:**
A client can have any number of tags (including 0)
</div>

Examples:
* `add n/John Doe p/98765432 e/johnd@example.com a/John street, block 123, #01-01`
* `add n/Betsy Crowe t/friend e/betsycrowe@example.com a/Newgate Prison p/1234567 t/criminal`

### Listing all client contacts : `list`

Shows a list of all client contacts in the address book.

Format: `list`

### Editing a client contact : `edit`

Edits an existing client contact in the address book.

Format: `edit INDEX [n/NAME] [p/PHONE] [e/EMAIL] [a/ADDRESS] [t/TAG]…​`

* Edits the client contact at the specified `INDEX`. The index refers to the index number shown in the displayed list. The index **must be a positive integer** 1, 2, 3, …​
* At least one of the optional fields must be provided.
* Existing values will be updated to the input values.
* When editing tags, the existing tags of the client contact will be removed i.e adding of tags is not cumulative.
* You can remove all the contact’s tags by typing `t/` without
    specifying any tags after it.

Examples:
*  `edit 1 p/91234567 e/johndoe@example.com` Edits the phone number and email address of the 1st client to be `91234567` and `johndoe@example.com` respectively.
*  `edit 2 n/Betsy Crower t/` Edits the name of the 2nd contact to be `Betsy Crower` and clears all existing tags.

<<<<<<< HEAD
### Locating client contacts by name: `find`
=======
### Deleting person(s) : `delete`

Deletes the specified client contact(s) from **Notarius**.

Formats:

1. Single-indexing: `delete INDEX`
    * Deletes the client contact at the specified `INDEX`.
2. Spaced-indexing: `delete i/INDEX INDEX1 INDEX2 … INDEXN`
    * Deletes the client contact(s) specified at the indexes: `INDEX1`, `INDEX2`, and `INDEXN`
3. Ranged-indexing: `delete i/START_INDEX-END_INDEX`
    * Deletes the client contact(s) whose index is specified from `START_INDEX` to `END_INDEX` inclusive.
    * `START_INDEX` must be `<=` `END_INDEX`.

Examples:

* `list` followed by `delete 2`
    * Deletes the 2nd client contact displayed in the address book from the top.
* `list` followed by `delete i/1-2`
    * Deletes the 1st and 2nd client contacts in the address book from the top.
* `list` followed by `delete i/2 3`
    * Deletes the 2nd and 3rd client contacts in the address book from the top.
* `find Betsy` followed by `delete 1`
    * Deletes the 1st client contact in the displayed results of the `find` command.
* `find Alex` followed by `delete i/1-2`
    * Deletes the 1st and 2nd client contacts in the displayed results of the `find` command.

![[deleteIndexSpaced]](images/deleteIndexSpaced.png)

<div style="text-align:center; font-weight:bold">An example of deleting the first 3 client contacts after listing</div>

<br>

<div markdown="block" class="alert alert-info">

**:information_source: Index constraints:**<br>

* The indexes must refer to the index numbers shown in the displayed client contacts list.

* The indexes **must be a positive integer** 1, 2, 3, …

* All specified indexes must correspond to some index number shown in the displayed client contacts list, otherwise the command fails.

* Duplicate indexes specified will be treated *as-if* that index was specified only once.

* Up to 100 indexes can be specified (either via spaced or ranged indexing formats); beyond which the command will fail.

* At least 1 index should be specified when using ranged or spaced indexing formats.

</div>

### Locating persons by name: `find`
>>>>>>> 05b419b7

The `find` command allows you to search for contacts based on their name,
phone number, email, address, or tags.

Format: `find [n/"NAME" "MORE_NAMES"] [p/"PHONE" "MORE_PHONES"] 
     [e/"EMAIL" "MORE_EMAILS"] [a/"ADDRESS" "MORE_ADDRESSES"] 
     [t/"TAG" "MORE_TAGS"] `

* Use double quotation marks (") around each keyword to ensure correct parsing.
* The search is case-insensitive. e.g the name `hans` will match `Hans`
* You can search by `name`, `phone number`, `email`, `address`, or `tags`.
* Supports OR search: At least one field must match any of the provided keywords.
* Allows small typos for `name`, `email` and `address` fields: 
  - e.g. Searching for `Alce` will match `Alice`.
  - Searching for `Bbo@example.com` will match `Bob@example.com.`
* Supports multiple entries per field:
  - e.g. `find n/"Alice" "Bob" p/"98765432" "91234567"`,
  matches contacts named `Alice` or `Bob`, or with phone numbers `98765432` or `91234567`.

Examples:
* `find p/"87438807" "91031282"` returns `Alex Yeoh` and `David Li`
* `find n/"Alxe" "Davdi"` returns `Alex Yeoh`, `David Li`<br>
  ![result for 'find alex david'](images/findAlexDavidResult.png)

<<<<<<< HEAD
### Deleting a client contact : `delete`

Deletes the specified client contact from the address book.

Format: `delete INDEX`

* Deletes the client contact at the specified `INDEX`.
* The index refers to the index number shown in the displayed list.
* The index **must be a positive integer** 1, 2, 3, …​

Examples:
* `list` followed by `delete 2` deletes the 2nd client contact in the address book.
* `find Betsy` followed by `delete 1` deletes the 1st client contact in the results of the `find` command.
=======
>>>>>>> 05b419b7

### Sorting of contacts : `sort`

Sort the address book by specified attribute in lexicographical order.

Format: `sort [n/]`

* `sort n/` sorts contacts by ascending names.
* `sort p/` sorts contacts by ascending phone numbers.
* `sort e/` sorts contacts by ascending emails.
* `sort a/` sorts contacts by ascending addresses.
* `sort t/` sorts contacts by ascending tags.

Examples:
* `sort n/` returns client contacts by ascending names `Alex`, `Bernice`, `Charlotte`.
* `sort p/` returns client contacts by ascending phone numbers `87438807`, `91031282`, `92492021`.

### Pinning a client contact : `pin`

Pins the specified client contact to the top of the address book.

Format: `pin INDEX`

* Pins the client contact at the specified `INDEX` to the top of the list.
* The index refers to the index number shown in the displayed list.
* The index **must be a positive integer** 1, 2,3, …​

Examples:
* `list` followed by `pin 2` pins the 2nd client contact in the address book to the top.
* `sort p/` followed by `pin 1` pins the 1st client contact when sorted according to phone number.

### Unpinning a pinned client contact : `unpin`

Unpins the specified client contact from the top of the address book if they were previously pinned.

Format: `unpin INDEX`

* Unpins the client contact at the specified `INDEX` from the top of the list if they were previously pinned.
* The index refers to the index number shown in the displayed list.
* The index **must be a positive integer** 1, 2,3, …​

Examples:
* `list` followed by `unpin 1` unpins the 1st client contact in the address book.
* `sort p/` followed by `unpin 1` unpins the 1st client contact when sorted according to phone number.

### Clearing all entries : `clear`

Clears all entries from the address book.

Format: `clear`

### Changing a note : `note`

Changes a note of a client contact in the address book.

Format: `note INDEX [nt/NOTE]`

* Changes the note of the client contact at the specified `INDEX`.
* The index refers to the index number shown in the displayed client contact list.
* The index **must be a positive integer** 1, 2, 3, …​

Example:
* `note 3 nt/Away for a long time` changes the note of the 3rd client contact from the top 
in the address book into "Away for a long time".
* `sort /n` followed by `note 2` changes the note of the 
2nd client contact from the top listed in the sorted address book.
* `note 1` changes the note of the 1st client contact from the top into a blank note.

### Viewing a note : `viewnote`

Displays the contents of a note of a particular client contact in the address book.

Format: `viewnote INDEX`

* Displays the note of the client contact at the specified `INDEX`.
* The index refers to the index number shown in the displayed client contact list.
* The index **must be a positive integer** 1, 2, 3, …​

Example:
* `viewnote 3` displays the note of the 3rd client contact from the top.
* `viewnote 1` displays the note of the 1st client contact from the top.

### Undoing a command : `undo`

Undoes a command.

Format: `undo`

* There should be a previous command to undo.

Examples:
* `undo` undoes the last command.
* `pin 4` followed by `undo` undoes the pin on the 4th client contact from the top in the address book.

### Redoing a command : `redo`

Redoes an undone command.

Format: `redo`

* An undone command is a previously typed command that was reversed by the `undo` command
* There should be an undone command to redo.
 
Examples:
* `redo` redoes the last undone command.
* `pin 4` followed by `undo` followed by `redo` results in
there being a pin on the 4th client contact from the top in the address book.

### Exiting the program : `exit`

Exits the program.

Format: `exit`

### Command history

We know it can be **very annoying** to re-type commands consisting of long client details, especially due to a small typo.

As such, Notarius keeps a history of the commands you have entered. You can navigate through the history using various shortcuts below, depending on your operating system:

**Windows/Linux users:** Use `Ctrl + Up` and `Ctrl + Down` arrow keys to cycle up and down the command history.

**MacOS users:** Use `Ctrl + Opt + Up` and `Ctrl + Opt + Down` arrow keys instead.

![[commandHistory]](images/commandHistory.png)
<div style="text-align:center; font-weight:bold;">An example of re-accessing a previous edit command</div>

### Saving the data

AddressBook data are saved in the hard disk automatically after any command that changes the data. There is no need to save manually.

### Editing the data file

Notarius data are saved automatically as a JSON file `[JAR file location]/data/addressbook.json`. Advanced users are welcome to update data directly by editing that data file.

<div markdown="span" class="alert alert-warning">:exclamation: **Caution:**
If your changes to the data file makes its format invalid, AddressBook will discard all data and start with an empty data file at the next run. Hence, it is recommended to take a backup of the file before editing it.<br>
Furthermore, certain edits can cause the AddressBook to behave in unexpected ways (e.g., if a value entered is outside of the acceptable range). Therefore, edit the data file only if you are confident that you can update it correctly.
</div>

### Archiving data files `[coming in v2.0]`

_Details coming soon ..._

--------------------------------------------------------------------------------------------------------------------

## FAQ

**Q**: How can I check my Java version?<br>
**A**: You can open a command line and type `java -version`. If you do not have Java installed, you can install Java 17 using the Oracle guide [here](https://www.oracle.com/java/technologies/downloads/#java17). Alternatively, you can install the OpenJDK version. For macOS users, you may wish to follow the instructions [here](https://nus-cs2103-ay2425s2.github.io/website/admin/programmingLanguages.html).

**Q**: How do I transfer my data to another Computer?<br>
**A**: Install the app in the other computer and overwrite the empty data file it creates with the file that contains the data of your previous AddressBook home folder.

**Q**: How do I save my data?<br>
**A**: Data is saved in the hard disk automatically after any commands that changes the data.

**Q**: Do I need an internet connection to use Notarius?<br>
**A**: All functionalities can be used offline, hence no internet connection is required.

**Q**: What are the available commands in Notarius?<br>
**A**: Please refer to the [Command Summary](#command-summary) for the list of available commands.

--------------------------------------------------------------------------------------------------------------------

## Known issues

1. **When using multiple screens**, if you move the application to a secondary screen, and later switch to using only the primary screen, the GUI will open off-screen. The remedy is to delete the `preferences.json` file created by the application before running the application again.
2. **If you minimize the Help Window** and then run the `help` command (or use the `Help` menu, or the keyboard shortcut `F1`) again, the original Help Window will remain minimized, and no new Help Window will appear. The remedy is to manually restore the minimized Help Window.

--------------------------------------------------------------------------------------------------------------------

## Command summary

Action | Format, Examples
--------|------------------
**Add** | `add n/NAME p/PHONE_NUMBER e/EMAIL a/ADDRESS [t/TAG]…​` <br> e.g., `add n/James Ho p/22224444 e/jamesho@example.com a/123, Clementi Rd, 1234665 t/friend t/colleague`
**List** | `list`
**Edit** | `edit INDEX [n/NAME] [p/PHONE_NUMBER] [e/EMAIL] [a/ADDRESS] [t/TAG]…​`<br> e.g.,`edit 2 n/James Lee e/jameslee@example.com`
**Delete** | `delete INDEX`, `delete i/START_INDEX-END_INDEX`, `delete i/INDEX1 INDEX2 …​`<br> e.g., `delete 3`, `delete i/1-2`, `delete i/1 3 5`
**Clear** | `clear`
**Find** | `find [n/"NAME" "MORE_NAMES"] [p/"PHONE" "MORE_PHONES"] [e/"EMAIL" "MORE_EMAILS"] [a/"ADDRESS" "MORE_ADDRESSES"] [t/"TAG" "MORE_TAGS"]`<br> e.g., `find n/"James" "Jake"`
<<<<<<< HEAD
**List** | `list`
**Help** | `help [COMMAND]`<br> e.g., `help add`
**Pin** | `pin INDEX`<br> e.g., `pin 2`
**Unpin** | `unpin INDEX`<br> e.g., `unpin 1`
=======
**Sort** | `sort ATTRIBUTE`<br> e.g., `sort n/`
**Change Note** | `note INDEX [nt/NOTE]`<br> e.g., `note 3 nt/Currently in jail.`
**View Note** | `viewnote INDEX`<br> e.g., `viewnote 3`
**Undo** | `undo`
**Redo** | `redo`
**Help** | `help [COMMAND]`<br> e.g., `help add`
>>>>>>> 05b419b7
<|MERGE_RESOLUTION|>--- conflicted
+++ resolved
@@ -3,48 +3,12 @@
 title: User Guide
 ---
 
+*Notarius* is a **desktop app for lawyers to manage contacts, optimized for use via a Command Line Interface** (CLI) while still having the benefits of a Graphical User Interface (GUI). If you can type fast, *Notarius* can get your contact management tasks done faster than traditional GUI apps.
 
 * Table of Contents
 {:toc}
 
 --------------------------------------------------------------------------------------------------------------------
-
-## Introducing Notarius
-
-*Ever a **fast-typing lawyer** with **too many** clients to manually keep track of in your slow and cumbersome contact app? We offer a **far better** alternative.*
-
-**Notarius** is a **desktop addressbook** application on ***steroids***, meticulously refined for **lawyers** to track and manage their
-clients' contact information. The app speeds up client contact management processes by providing fast-typing lawyers with a **Command Line Interface** (CLI) based input,
-while also providing a seamless and intuitive **Graphical User Interface** (GUI) for visual cues to those who prefer it.
-
-## Features Overview
-
-While this application may seem *as-if* it were a *typical* address-book application, allowing you to
-list, add, edit and delete client contacts, **Notarius** is packed with convenient and essential features that drive your productivity at work,
-helping to provide you with a seamless experience. You can re-access previously typed commands, undo/redo them, search for client contacts, and even sort them.
-
-Additionally, we offer **cool** *quality-of-life* features too. You can note-take crucial details of your clients, and even pin important client contacts!
-
-Feature | Purpose
---------|------------------
-Note | Add and view notes of client contacts to keep track of important information about them.
-Pin/Unpin | Pin and unpin client contacts to easily track important client information.
-Sort | Sort clients by key attributes to easily find certain clients.
-Find | Filters clients by various fields along with how similar they are to the quern commands.
-Undo/Redo | Undo and redo commands to easily correct mistaken commands.
-Command History | View and reaccess previously typed commands to easily edit typos.
-
-## Glossary of terms
-
-While exploring this user guide, you may come across some terms that you may not be familiar with.
-Here is a list of commonly used terminology to provide better clarity.
-
-Term(s) | Meaning
---------|----------
-Prefix | Prefixes are format-specific keywords that are used to specify the type of data following it. For instance, `n/` is a prefix that specifies that the data following it is the name of a client.
-Command | Command refers to a user's input into the input box of the application. Commands are used to interact with Notarius and perform various operations such as deleting a contact.
-Index | Index refers to the position of a client in the list of clients displayed by Notarius. For example, an `INDEX` of 1 refers to the first client in the displayed list.
-Operating System/OS | The type of computer software that you are using, commonly referred to as OS. Examples include **Windows**, **MacOS**, and **Linux**. Click <a href="https://en.wikipedia.org/wiki/Operating_system">here</a> to learn more.
 
 ## Quick start
 
@@ -67,7 +31,7 @@
    * `add n/John Doe p/98765432 e/johnd@example.com a/John street, block 123, #01-01` : Adds a contact named `John Doe` to the Address Book.
 
    * `delete 3` : Deletes the 3rd contact shown in the current list.
-    
+
    * `clear` : Deletes all contacts.
 
    * `exit` : Exits the app.
@@ -130,99 +94,44 @@
 * `help add` displays the correct format and usage of the `add` command.
 * `help me` returns: `"Unknown command! Use 'help' to see available commands.`
 
-### Adding a client contact: `add`
-
-Adds a client contact to the address book.
+### Adding a person: `add`
+
+Adds a person to the address book.
 
 Format: `add n/NAME p/PHONE_NUMBER e/EMAIL a/ADDRESS [t/TAG]…​`
 
 <div markdown="span" class="alert alert-primary">:bulb: **Tip:**
-A client can have any number of tags (including 0)
+A person can have any number of tags (including 0)
 </div>
 
 Examples:
 * `add n/John Doe p/98765432 e/johnd@example.com a/John street, block 123, #01-01`
 * `add n/Betsy Crowe t/friend e/betsycrowe@example.com a/Newgate Prison p/1234567 t/criminal`
 
-### Listing all client contacts : `list`
-
-Shows a list of all client contacts in the address book.
+### Listing all persons : `list`
+
+Shows a list of all persons in the address book.
 
 Format: `list`
 
-### Editing a client contact : `edit`
-
-Edits an existing client contact in the address book.
+### Editing a person : `edit`
+
+Edits an existing person in the address book.
 
 Format: `edit INDEX [n/NAME] [p/PHONE] [e/EMAIL] [a/ADDRESS] [t/TAG]…​`
 
-* Edits the client contact at the specified `INDEX`. The index refers to the index number shown in the displayed list. The index **must be a positive integer** 1, 2, 3, …​
+* Edits the person at the specified `INDEX`. The index refers to the index number shown in the displayed person list. The index **must be a positive integer** 1, 2, 3, …​
 * At least one of the optional fields must be provided.
 * Existing values will be updated to the input values.
-* When editing tags, the existing tags of the client contact will be removed i.e adding of tags is not cumulative.
-* You can remove all the contact’s tags by typing `t/` without
+* When editing tags, the existing tags of the person will be removed i.e adding of tags is not cumulative.
+* You can remove all the person’s tags by typing `t/` without
     specifying any tags after it.
 
 Examples:
-*  `edit 1 p/91234567 e/johndoe@example.com` Edits the phone number and email address of the 1st client to be `91234567` and `johndoe@example.com` respectively.
-*  `edit 2 n/Betsy Crower t/` Edits the name of the 2nd contact to be `Betsy Crower` and clears all existing tags.
-
-<<<<<<< HEAD
-### Locating client contacts by name: `find`
-=======
-### Deleting person(s) : `delete`
-
-Deletes the specified client contact(s) from **Notarius**.
-
-Formats:
-
-1. Single-indexing: `delete INDEX`
-    * Deletes the client contact at the specified `INDEX`.
-2. Spaced-indexing: `delete i/INDEX INDEX1 INDEX2 … INDEXN`
-    * Deletes the client contact(s) specified at the indexes: `INDEX1`, `INDEX2`, and `INDEXN`
-3. Ranged-indexing: `delete i/START_INDEX-END_INDEX`
-    * Deletes the client contact(s) whose index is specified from `START_INDEX` to `END_INDEX` inclusive.
-    * `START_INDEX` must be `<=` `END_INDEX`.
-
-Examples:
-
-* `list` followed by `delete 2`
-    * Deletes the 2nd client contact displayed in the address book from the top.
-* `list` followed by `delete i/1-2`
-    * Deletes the 1st and 2nd client contacts in the address book from the top.
-* `list` followed by `delete i/2 3`
-    * Deletes the 2nd and 3rd client contacts in the address book from the top.
-* `find Betsy` followed by `delete 1`
-    * Deletes the 1st client contact in the displayed results of the `find` command.
-* `find Alex` followed by `delete i/1-2`
-    * Deletes the 1st and 2nd client contacts in the displayed results of the `find` command.
-
-![[deleteIndexSpaced]](images/deleteIndexSpaced.png)
-
-<div style="text-align:center; font-weight:bold">An example of deleting the first 3 client contacts after listing</div>
-
-<br>
-
-<div markdown="block" class="alert alert-info">
-
-**:information_source: Index constraints:**<br>
-
-* The indexes must refer to the index numbers shown in the displayed client contacts list.
-
-* The indexes **must be a positive integer** 1, 2, 3, …
-
-* All specified indexes must correspond to some index number shown in the displayed client contacts list, otherwise the command fails.
-
-* Duplicate indexes specified will be treated *as-if* that index was specified only once.
-
-* Up to 100 indexes can be specified (either via spaced or ranged indexing formats); beyond which the command will fail.
-
-* At least 1 index should be specified when using ranged or spaced indexing formats.
-
-</div>
+*  `edit 1 p/91234567 e/johndoe@example.com` Edits the phone number and email address of the 1st person to be `91234567` and `johndoe@example.com` respectively.
+*  `edit 2 n/Betsy Crower t/` Edits the name of the 2nd person to be `Betsy Crower` and clears all existing tags.
 
 ### Locating persons by name: `find`
->>>>>>> 05b419b7
 
 The `find` command allows you to search for contacts based on their name,
 phone number, email, address, or tags.
@@ -247,22 +156,19 @@
 * `find n/"Alxe" "Davdi"` returns `Alex Yeoh`, `David Li`<br>
   ![result for 'find alex david'](images/findAlexDavidResult.png)
 
-<<<<<<< HEAD
-### Deleting a client contact : `delete`
-
-Deletes the specified client contact from the address book.
+### Deleting a person : `delete`
+
+Deletes the specified person from the address book.
 
 Format: `delete INDEX`
 
-* Deletes the client contact at the specified `INDEX`.
-* The index refers to the index number shown in the displayed list.
+* Deletes the person at the specified `INDEX`.
+* The index refers to the index number shown in the displayed person list.
 * The index **must be a positive integer** 1, 2, 3, …​
 
 Examples:
-* `list` followed by `delete 2` deletes the 2nd client contact in the address book.
-* `find Betsy` followed by `delete 1` deletes the 1st client contact in the results of the `find` command.
-=======
->>>>>>> 05b419b7
+* `list` followed by `delete 2` deletes the 2nd person in the address book.
+* `find Betsy` followed by `delete 1` deletes the 1st person in the results of the `find` command.
 
 ### Sorting of contacts : `sort`
 
@@ -277,36 +183,8 @@
 * `sort t/` sorts contacts by ascending tags.
 
 Examples:
-* `sort n/` returns client contacts by ascending names `Alex`, `Bernice`, `Charlotte`.
-* `sort p/` returns client contacts by ascending phone numbers `87438807`, `91031282`, `92492021`.
-
-### Pinning a client contact : `pin`
-
-Pins the specified client contact to the top of the address book.
-
-Format: `pin INDEX`
-
-* Pins the client contact at the specified `INDEX` to the top of the list.
-* The index refers to the index number shown in the displayed list.
-* The index **must be a positive integer** 1, 2,3, …​
-
-Examples:
-* `list` followed by `pin 2` pins the 2nd client contact in the address book to the top.
-* `sort p/` followed by `pin 1` pins the 1st client contact when sorted according to phone number.
-
-### Unpinning a pinned client contact : `unpin`
-
-Unpins the specified client contact from the top of the address book if they were previously pinned.
-
-Format: `unpin INDEX`
-
-* Unpins the client contact at the specified `INDEX` from the top of the list if they were previously pinned.
-* The index refers to the index number shown in the displayed list.
-* The index **must be a positive integer** 1, 2,3, …​
-
-Examples:
-* `list` followed by `unpin 1` unpins the 1st client contact in the address book.
-* `sort p/` followed by `unpin 1` unpins the 1st client contact when sorted according to phone number.
+* `sort n/` returns person by ascending names `Alex`, `Bernice`, `Charlotte`.
+* `sort p/` returns person by ascending phone numbers `87438807`, `91031282`, `92492021`.
 
 ### Clearing all entries : `clear`
 
@@ -314,81 +192,11 @@
 
 Format: `clear`
 
-### Changing a note : `note`
-
-Changes a note of a client contact in the address book.
-
-Format: `note INDEX [nt/NOTE]`
-
-* Changes the note of the client contact at the specified `INDEX`.
-* The index refers to the index number shown in the displayed client contact list.
-* The index **must be a positive integer** 1, 2, 3, …​
-
-Example:
-* `note 3 nt/Away for a long time` changes the note of the 3rd client contact from the top 
-in the address book into "Away for a long time".
-* `sort /n` followed by `note 2` changes the note of the 
-2nd client contact from the top listed in the sorted address book.
-* `note 1` changes the note of the 1st client contact from the top into a blank note.
-
-### Viewing a note : `viewnote`
-
-Displays the contents of a note of a particular client contact in the address book.
-
-Format: `viewnote INDEX`
-
-* Displays the note of the client contact at the specified `INDEX`.
-* The index refers to the index number shown in the displayed client contact list.
-* The index **must be a positive integer** 1, 2, 3, …​
-
-Example:
-* `viewnote 3` displays the note of the 3rd client contact from the top.
-* `viewnote 1` displays the note of the 1st client contact from the top.
-
-### Undoing a command : `undo`
-
-Undoes a command.
-
-Format: `undo`
-
-* There should be a previous command to undo.
-
-Examples:
-* `undo` undoes the last command.
-* `pin 4` followed by `undo` undoes the pin on the 4th client contact from the top in the address book.
-
-### Redoing a command : `redo`
-
-Redoes an undone command.
-
-Format: `redo`
-
-* An undone command is a previously typed command that was reversed by the `undo` command
-* There should be an undone command to redo.
- 
-Examples:
-* `redo` redoes the last undone command.
-* `pin 4` followed by `undo` followed by `redo` results in
-there being a pin on the 4th client contact from the top in the address book.
-
 ### Exiting the program : `exit`
 
 Exits the program.
 
 Format: `exit`
-
-### Command history
-
-We know it can be **very annoying** to re-type commands consisting of long client details, especially due to a small typo.
-
-As such, Notarius keeps a history of the commands you have entered. You can navigate through the history using various shortcuts below, depending on your operating system:
-
-**Windows/Linux users:** Use `Ctrl + Up` and `Ctrl + Down` arrow keys to cycle up and down the command history.
-
-**MacOS users:** Use `Ctrl + Opt + Up` and `Ctrl + Opt + Down` arrow keys instead.
-
-![[commandHistory]](images/commandHistory.png)
-<div style="text-align:center; font-weight:bold;">An example of re-accessing a previous edit command</div>
 
 ### Saving the data
 
@@ -440,21 +248,10 @@
 Action | Format, Examples
 --------|------------------
 **Add** | `add n/NAME p/PHONE_NUMBER e/EMAIL a/ADDRESS [t/TAG]…​` <br> e.g., `add n/James Ho p/22224444 e/jamesho@example.com a/123, Clementi Rd, 1234665 t/friend t/colleague`
+**Clear** | `clear`
+**Delete** | `delete INDEX`<br> e.g., `delete 3`
+**Sort** | `sort ATTRIBUTE`<br> e.g., `sort n/`
+**Edit** | `edit INDEX [n/NAME] [p/PHONE_NUMBER] [e/EMAIL] [a/ADDRESS] [t/TAG]…​`<br> e.g.,`edit 2 n/James Lee e/jameslee@example.com`
+**Find** | `find [n/"NAME" "MORE_NAMES"] [p/"PHONE" "MORE_PHONES"] [e/"EMAIL" "MORE_EMAILS"] [a/"ADDRESS" "MORE_ADDRESSES"] [t/"TAG" "MORE_TAGS"]`<br> e.g., `find n/"James" "Jake"`
 **List** | `list`
-**Edit** | `edit INDEX [n/NAME] [p/PHONE_NUMBER] [e/EMAIL] [a/ADDRESS] [t/TAG]…​`<br> e.g.,`edit 2 n/James Lee e/jameslee@example.com`
-**Delete** | `delete INDEX`, `delete i/START_INDEX-END_INDEX`, `delete i/INDEX1 INDEX2 …​`<br> e.g., `delete 3`, `delete i/1-2`, `delete i/1 3 5`
-**Clear** | `clear`
-**Find** | `find [n/"NAME" "MORE_NAMES"] [p/"PHONE" "MORE_PHONES"] [e/"EMAIL" "MORE_EMAILS"] [a/"ADDRESS" "MORE_ADDRESSES"] [t/"TAG" "MORE_TAGS"]`<br> e.g., `find n/"James" "Jake"`
-<<<<<<< HEAD
-**List** | `list`
-**Help** | `help [COMMAND]`<br> e.g., `help add`
-**Pin** | `pin INDEX`<br> e.g., `pin 2`
-**Unpin** | `unpin INDEX`<br> e.g., `unpin 1`
-=======
-**Sort** | `sort ATTRIBUTE`<br> e.g., `sort n/`
-**Change Note** | `note INDEX [nt/NOTE]`<br> e.g., `note 3 nt/Currently in jail.`
-**View Note** | `viewnote INDEX`<br> e.g., `viewnote 3`
-**Undo** | `undo`
-**Redo** | `redo`
-**Help** | `help [COMMAND]`<br> e.g., `help add`
->>>>>>> 05b419b7
+**Help** | `help [COMMAND]`<br> e.g., `help add`