package seedu.address.logic.commands;

import static java.util.Objects.requireNonNull;
import static seedu.address.commons.util.CollectionUtil.requireAllNonNull;
import static seedu.address.model.person.descriptors.EditPersonDescriptor.createEditedPerson;

import java.util.List;

import seedu.address.commons.core.index.Index;
import seedu.address.logic.Messages;
import seedu.address.logic.commands.exceptions.CommandException;
import seedu.address.model.Model;
import seedu.address.model.person.Person;
import seedu.address.model.person.Pin;
import seedu.address.model.person.descriptors.EditPersonDescriptor;

/**
 * Pins a person identified by the index number used in the last displayed person listing.
 * The pinned person will always appear at the top of the list.
 */
public class PinCommand extends Command {

    public static final String COMMAND_WORD = "pin";

    public static final String MESSAGE_USAGE = COMMAND_WORD
            + ": Pins the person identified by the index number used in the last person listing.\n"
            + "Parameters: INDEX (must be a positive integer)\n"
            + "Example: " + COMMAND_WORD + " 1";

    public static final String MESSAGE_PIN_PERSON_SUCCESS = "Pinned %1$d";

    private final Index index;

    private final Pin pin;

    /**
     * Creates a PinCommand to pin the specified person at the given index.
     *
     * @param index The index of the person to be pinned.
     */
    public PinCommand(Index index) {
        requireAllNonNull(index);
        this.index = index;
        this.pin = new Pin(true);
    }

    /**
     * Executes the pin command, moving the selected person to the top of the list.
     *
     * @param model The model containing the list of persons.
     * @return A CommandResult indicating the success of the command.
     * @throws CommandException If the index is out of bounds.
     */
    @Override
    public CommandResult execute(Model model) throws CommandException {
        requireNonNull(model);
        List<Person> lastShownList = model.getFilteredPersonList();

        if (index.getZeroBased() >= lastShownList.size()) {
            throw new CommandException(Messages.MESSAGE_INVALID_PERSON_DISPLAYED_INDEX);
        }

        Person personToPin = lastShownList.get(index.getZeroBased());
<<<<<<< HEAD
        model.pinPerson(personToPin);
        model.commitAddressBook();
        throw new CommandException(
                String.format(MESSAGE_ARGUMENTS, index.getOneBased()));
=======
        EditPersonDescriptor newDescriptor = new EditPersonDescriptor();
        Pin newPin = new Pin(pin.isPinned());
        newDescriptor.setPin(newPin);
        Person editedPerson = createEditedPerson(personToPin, newDescriptor);

        model.setPerson(personToPin, editedPerson);
        model.pinPerson(editedPerson);

        return new CommandResult(String.format(MESSAGE_PIN_PERSON_SUCCESS, index.getOneBased()));
>>>>>>> 05b419b7
    }

    @Override
    public boolean equals(Object other) {
        if (other == this) {
            return true;
        }

        // instanceof handles nulls
        if (!(other instanceof PinCommand)) {
            return false;
        }

        PinCommand e = (PinCommand) other;
        return index.equals(e.index);
    }
}<|MERGE_RESOLUTION|>--- conflicted
+++ resolved
@@ -61,12 +61,6 @@
         }
 
         Person personToPin = lastShownList.get(index.getZeroBased());
-<<<<<<< HEAD
-        model.pinPerson(personToPin);
-        model.commitAddressBook();
-        throw new CommandException(
-                String.format(MESSAGE_ARGUMENTS, index.getOneBased()));
-=======
         EditPersonDescriptor newDescriptor = new EditPersonDescriptor();
         Pin newPin = new Pin(pin.isPinned());
         newDescriptor.setPin(newPin);
@@ -76,7 +70,6 @@
         model.pinPerson(editedPerson);
 
         return new CommandResult(String.format(MESSAGE_PIN_PERSON_SUCCESS, index.getOneBased()));
->>>>>>> 05b419b7
     }
 
     @Override
